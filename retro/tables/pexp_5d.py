--- conflicted
+++ resolved
@@ -173,17 +173,11 @@
 
 
     # to sample for DOM jitter etc
-<<<<<<< HEAD
     #jitter_dt = np.arange(-10,11,2)
     #jitter_dt =  np.array([-2, -1.5, -1, -0.5, 0, 0.5, 1, 1.5, 2])
     jitter_dt =  np.array([0])
     #jitter_weights = stats.norm.pdf(jitter_dt, 0, 5)
     #jitter_weights /= np.sum(jitter_weights)
-=======
-    jitter_dt = np.arange(-10, 11, 2)
-    jitter_weights = stats.norm.pdf(jitter_dt, 0, 5)
-    jitter_weights /= np.sum(jitter_weights)
->>>>>>> 5580fe05
 
     # Indexing functions for table types omni / directional lookups
     if tbl_is_templ_compr:
@@ -557,49 +551,6 @@
             grad_neg_llh : float
 
             """
-<<<<<<< HEAD
-            grad_llh = -sum_scaling_exp_charge # pylint: disable=invalid-unary-operand-type
-            for operational_dom_idx in range(num_operational_doms):
-                dom = event_dom_info[operational_dom_idx]
-                dom_total_observed_charge = dom['total_observed_charge']
-                if dom_total_observed_charge > 0:
-                    dom_scaling_dom_exp = scaling_dom_exp[operational_dom_idx]
-                    exp = dom_exp[operational_dom_idx] + scalefactor * dom_scaling_dom_exp
-                    exp += dom['noise_rate_per_ns'] * time_window
-                    if exp > 0:
-                        grad_llh += dom_total_observed_charge / exp * dom_scaling_dom_exp
-
-            # time dependent part of gradient (necessary?)
-            #for hit_idx in range(num_hits):
-            #    hit = event_hit_info[hit_idx]
-            #    operational_dom_idx = hit['event_dom_idx']
-            #    hit_charge = hit['charge']
-            #    exp = hit_exp[hit_idx] + scalefactor * scaling_hit_exp[hit_idx]
-            #    norm = (
-            #        dom_exp[operational_dom_idx]
-            #        + scalefactor * scaling_dom_exp[operational_dom_idx]
-            #    )
-            #    # to calculate derivative (chain and quotient rule)
-            #    if norm > 0 and exp > 0:
-            #        p = exp / norm
-            #        p = min(max(0, p),1)
-            #        logterm = p*(1 - recip_time_window) + recip_time_window
-            #        logterm = max(logterm, MACHINE_EPS)
-            #        deriv_num = norm * scaling_hit_exp[hit_idx] - exp * scaling_dom_exp[operational_dom_idx]
-            #        deriv_denom = norm**2
-            #        grad_llh += (hit_charge / logterm) * (deriv_num / deriv_denom) * (1 - recip_time_window)
-
-            return -grad_llh
-
-        # Gradient descent
-        scalefactor = last_scalefactor
-        gamma = 10.
-        epsilon = 1e-1
-        previous_step = 100
-        n = 0
-        while previous_step > epsilon and scalefactor > -100 and scalefactor < 1000 and n < 100:
-            gradient = grad(scalefactor)
-=======
             # Time- and DOM-independent part of grad(-LLH)
             grad_neg_llh = nominal_scaling_t_indep_exp
 
@@ -626,7 +577,6 @@
         iters = 0 # iteration counter
         while True:
             gradient = get_grad_neg_llh_wrt_scalefactor(scalefactor)
->>>>>>> 5580fe05
             step = -gamma * gradient
             scalefactor += step
             iters += 1
@@ -716,7 +666,6 @@
             Best scale factor for `scaling_sources` at best pegleg hypo
 
         """
-<<<<<<< HEAD
         # TODO: make pegleg_stepsize a kwarg param somehow
         # Each pegleg iteration, include this many more pegleg sources
 
@@ -738,10 +687,6 @@
         #num_pegleg_sources = len(pegleg_sources)
         #num_pegleg_llhs = 1 + int(num_pegleg_sources / pegleg_stepsize)
         num_operational_doms = len(event_dom_info)
-=======
-        num_pegleg_sources = len(pegleg_sources)
-        num_pegleg_llhs = 1 + int(num_pegleg_sources / pegleg_stepsize)
->>>>>>> 5580fe05
         num_hits = len(event_hit_info)
 
         # -- Expectations due to nominal (`scalefactor = 1`) scaling sources -- #
@@ -792,45 +737,24 @@
             initial_scalefactor=10.,
         )
 
-<<<<<<< HEAD
         llhs = np.full(shape=n_pegleg_steps, fill_value=llh, dtype=np.float64)
+        llhs[0] = llh
+
         scalefactors = np.zeros(shape=n_pegleg_steps, dtype=np.float64)
         scalefactors[0] = scalefactor
 
-        #best_idx = 0
         best_llh = llh
+        best_llh_idx = 0
         getting_worse_counter = 0
+
+        # -- Pegleg loop -- #
 
         for pegleg_idx in range(1, n_pegleg_steps):
             # Update pegleg sources with additional segment of sources
-            pexp_5d(
+            nonscaling_t_indep_exp += pexp_5d(
                 sources=pegleg_sources,
                 sources_start=pegleg_steps[pegleg_idx-1],
                 sources_stop=pegleg_steps[pegleg_idx],
-=======
-        # -- Loop initialization -- #
-
-        llhs = np.full(shape=num_pegleg_llhs, fill_value=-np.inf, dtype=np.float64)
-        llhs[0] = llh
-
-        scalefactors = np.zeros(shape=num_pegleg_llhs, dtype=np.float64)
-        scalefactors[0] = scalefactor
-
-        best_llh = llh
-        best_llh_idx = 0
-
-        # -- Pegleg loop -- #
-
-        for llh_idx in range(1, num_pegleg_llhs):
-            pegleg_stop_idx = llh_idx * pegleg_stepsize
-            pegleg_start_idx = pegleg_stop_idx - pegleg_stepsize
-
-            # Add to expectations by including another "batch" of pegleg sources
-            nonscaling_t_indep_exp += pexp_5d(
-                sources=pegleg_sources,
-                sources_start=pegleg_start_idx,
-                sources_stop=pegleg_stop_idx,
->>>>>>> 5580fe05
                 event_dom_info=event_dom_info,
                 event_hit_info=event_hit_info,
                 tables=tables,
@@ -851,7 +775,6 @@
                 initial_scalefactor=scalefactor,
             )
 
-<<<<<<< HEAD
             # Store this pegleg step's llh and best scalefactor
             llhs[pegleg_idx] = llh
             scalefactors[pegleg_idx] = scalefactor
@@ -870,32 +793,6 @@
                     llhs[idx] = best_llh - 100
                 #print('break at step ',pegleg_idx)
                 break
-=======
-            # Store this pegleg step's LLH and best scalefactor
-            llhs[llh_idx] = llh
-            scalefactors[llh_idx] = scalefactor
-
-            if llh > best_llh:
-                best_llh = llh
-                best_llh_idx = llh_idx
->>>>>>> 5580fe05
-
-            # TODO: make this more general, less hacky continue/stop condition
-            if pegleg_start_idx > 300 and llh - llhs[pegleg_start_idx - 300] < 0.5:
-                break
-
-<<<<<<< HEAD
-            #still improving?
-            # if we weren't improving for the last 30 steps, break
-            #if pegleg_idx > best_idx + 300:
-            #    #print('no improvement')
-            #    break
-            # if improvements were small or none, break:
-            #if pegleg_idx > 300:
-            #    delta_llh = llh - llhs[pegleg_idx - 300]
-            #    if delta_llh < 0.5:
-            #        #print('little improvement')
-            #        break
 
 
         # find the best pegleg idx:
@@ -916,9 +813,4 @@
 
         return llhs[best_idx], pegleg_steps[best_idx], scalefactors[best_idx]
 
-    get_llh = get_llh_all_doms
-=======
-        return best_llh, best_llh_idx * pegleg_stepsize, scalefactors[best_llh_idx]
->>>>>>> 5580fe05
-
     return pexp_5d, get_llh, meta
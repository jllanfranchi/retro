#!/usr/bin/env python
# -*- coding: utf-8 -*-
# pylint: disable=wrong-import-position, redefined-outer-name, range-builtin-not-iterating, too-many-locals

"""
Reco class for performing reconstructions
"""

from __future__ import absolute_import, division, print_function

__all__ = [
    "METHODS",
    "CRS_STOP_FLAGS",
    "REPORT_AFTER",
    "CART_DIMS",
    "Reco",
    "get_multinest_meta",
    "parse_args",
]

__author__ = "J.L. Lanfranchi, P. Eller"
__license__ = """Copyright 2017-2018 Justin L. Lanfranchi and Philipp Eller

Licensed under the Apache License, Version 2.0 (the "License");
you may not use this file except in compliance with the License.
You may obtain a copy of the License at

    http://www.apache.org/licenses/LICENSE-2.0

Unless required by applicable law or agreed to in writing, software
distributed under the License is distributed on an "AS IS" BASIS,
WITHOUT WARRANTIES OR CONDITIONS OF ANY KIND, either express or implied.
See the License for the specific language governing permissions and
limitations under the License."""


from argparse import ArgumentParser
from collections import OrderedDict
from os.path import abspath, basename, dirname, isdir, isfile, join
from shutil import rmtree
import sys
from tempfile import mkdtemp
import time
import traceback

import numpy as np
from six import string_types

if __name__ == "__main__" and __package__ is None:
    RETRO_DIR = dirname(dirname(abspath(__file__)))
    if RETRO_DIR not in sys.path:
        sys.path.append(RETRO_DIR)
from retro import __version__, GarbageInputError, init_obj
from retro.hypo.discrete_cascade_kernels import SCALING_CASCADE_ENERGY
from retro.hypo.discrete_muon_kernels import pegleg_eval
from retro.priors import (
    EXT_IC,
    PRI_COSINE,
    PRI_TIME_RANGE,
    PRI_UNIFORM,
    PRISPEC_OSCNEXT_PREFIT_TIGHT,
    PRISPEC_OSCNEXT_CRS_MN,
    Bound,
    get_prior_func,
)
from retro.retro_types import EVT_DOM_INFO_T, EVT_HIT_INFO_T, SPHER_T, FitStatus
from retro.tables.pexp_5d import generate_pexp_and_llh_functions
from retro.utils.geom import (
    rotate_points,
    add_vectors,
    fill_from_spher,
    fill_from_cart,
    reflect,
)
from retro.utils.get_arg_names import get_arg_names
from retro.utils.misc import expand, mkdir, sort_dict
from retro.utils.stats import estimate_from_llhp


LLH_FUDGE_SUMMAND = -1000

METHODS = set(
    [
        "multinest",
        "crs",
        "crs_prefit",
        "mn8d",
<<<<<<< HEAD
        "stopping_atm_muon_crs",
=======
        "dn8d",
>>>>>>> 8c0ef020
        "nlopt",
        "scipy",
        "skopt",
        "experimental_trackfit",
        "fast",
        "test",
        "truth",
    ]
)

CRS_STOP_FLAGS = {
    0: "max iterations reached",
    1: "llh stddev below threshold",
    2: "no improvement",
    3: "vertex stddev below threshold",
}

# TODO: make following args to `__init__` or `run`
REPORT_AFTER = 100

CART_DIMS = ("x", "y", "z", "time")


class Reco(object):
    """
    Setup tables, get events, run reconstructons on them, and optionally store
    results to disk.

    Note that "recipes" for different reconstructions are defined in the
    `Reco.run` method.

    Parameters
    ----------
    events_kw, dom_tables_kw, tdi_tables_kw : mappings
        As returned by `retro.init_obj.parse_args`; `other_kw` must contain
        key "outdir".

    outdir : string
        Directory in which to save any generated files. Note that recos will be
        placed in a leaf directory named "recos", which will be created and
        appended to `outdir` if `outdir` does not already specify a "recos"
        leaf directory.

    save_llhp : bool, optional
        Whether to save llhp (within 30 LLH of max-LLH) to disk; default is
        False

    """

    def __init__(
        self,
        events_kw,
        dom_tables_kw,
        tdi_tables_kw,
        outdir,
        save_llhp=False,
        debug=False,
    ):
        self.debug = bool(debug)

        # We don't want to specify 'recos' so that new recos are automatically
        # found by `init_obj.get_events` function
        events_kw.pop("recos", None)
        self.events_kw = sort_dict(events_kw)

        self.num_events = len(
            np.load(join(events_kw["events_base"], "events.npy"), mmap_mode="r")
        )

        self.dom_tables_kw = sort_dict(dom_tables_kw)
        self.tdi_tables_kw = sort_dict(tdi_tables_kw)
        self.attrs = OrderedDict(
            [
                ("events_kw", self.events_kw),
                ("dom_tables_kw", self.dom_tables_kw),
                ("tdi_tables_kw", self.tdi_tables_kw),
            ]
        )
        if basename(outdir.rstrip("/")) != "recos":
            outdir = join(outdir, "recos")
        self.outdir = outdir
        self.save_llhp = save_llhp

        # Replace None values for `start` and `step` for fewer branches in
        # subsequent logic (i.e., these will always be integers)
        self.events_start = 0 if events_kw["start"] is None else events_kw["start"]
        self.events_step = 1 if events_kw["step"] is None else events_kw["step"]
        # Nothing we can do about None for `stop` since we don't know how many
        # events there are in total.
        self.events_stop = events_kw["stop"]

        self.slice_prefix = join(
            outdir,
            "slc{start}:{stop}:{step}.".format(
                start=self.events_start,
                stop="" if self.events_stop is None else self.events_stop,
                step=self.events_step,
            ),
        )
        """Slice-notation string to append to *estimate filenames"""

        self.outdir = expand(self.outdir)
        mkdir(self.outdir)
        self.dom_tables = init_obj.setup_dom_tables(**dom_tables_kw)
        self.tdi_tables, self.tdi_metas = init_obj.setup_tdi_tables(**tdi_tables_kw)
        self.pexp, self.get_llh, _ = generate_pexp_and_llh_functions(
            dom_tables=self.dom_tables,
            tdi_tables=self.tdi_tables,
            tdi_metas=self.tdi_metas,
        )
        self.event_prefix = None
        self.current_event = None
        self.current_event_idx = -1
        self.event_counter = -1
        self.successful_reco_counter = {}
        self.hypo_handler = None
        self.prior = None
        self.priors_used = None
        self.loglike = None
        self.n_params = None
        self.n_opt_params = None

    @property
    def events(self):
        """Iterator over events which sets class variables `event_prefix`,
        `current_event`, `current_event_idx`, and `event_counter` for each
        event retrieved."""
        # do initialization here so any new recos are automatically detected
        events = init_obj.get_events(**self.events_kw)
        for current_event_idx, event in events:
            print('Operating on event: "{}"'.format(current_event_idx))
            self.event_prefix = join(self.outdir, "evt{}.".format(current_event_idx))
            self.current_event = event
            self.current_event_idx = current_event_idx
            self.event_counter += 1
            yield self.current_event

    def setup_hypo(self, **kwargs):
        """Setup hypothesis and record `n_params` and `n_opt_params`
        corresponding to the hypothesis.

        Parameters
        ----------
        **kwargs
            Passed to `retro.init_obj.setup_discrete_hypo`

        """
        self.hypo_handler = init_obj.setup_discrete_hypo(**kwargs)
        self.n_params = self.hypo_handler.n_params
        self.n_opt_params = self.hypo_handler.n_opt_params

    def _reco_event(self, method):
        """Recipes for performing different kinds of reconstructions.

        Parameters
        ----------
        method : str

        """
        # simple 1-stage recos
        if method in ("multinest", "test", "truth", "crs", "scipy", "nlopt", "skopt"):
            self.setup_hypo(
                cascade_kernel="scaling_aligned_one_dim",
                track_kernel="pegleg",
                track_time_step=1.0,
            )

            self.generate_prior_method(**PRISPEC_OSCNEXT_PREFIT_TIGHT)

            param_values = []
            log_likelihoods = []
            aux_values = []
            t_start = []
            self.generate_loglike_method(
                param_values=param_values,
                log_likelihoods=log_likelihoods,
                aux_values=aux_values,
                t_start=t_start,
            )

            if method == "test":
                run_info, fit_meta = self.run_test(seed=0)
            if method == "truth":
                run_info, fit_meta = self.run_with_truth()
            elif method == "crs":
                run_info, fit_meta = self.run_crs(
                    n_live=250,
                    max_iter=20000,
                    max_noimprovement=5000,
                    min_llh_std=0.1,
                    min_vertex_std=dict(x=1, y=1, z=1, time=3),
                    use_priors=False,
                    use_sobol=True,
                    seed=0,
                )
            elif method == "multinest":
                run_info, fit_meta = self.run_multinest(
                    importance_sampling=True,
                    max_modes=1,
                    const_eff=True,
                    n_live=160,
                    evidence_tol=0.5,
                    sampling_eff=0.3,
                    max_iter=10000,
                    seed=0,
                )
            elif method == "scipy":
                run_info, fit_meta = self.run_scipy(
                    method="differential_evolution", eps=0.02
                )
            elif method == "nlopt":
                run_info, fit_meta = self.run_nlopt()
            elif method == "skopt":
                run_info, fit_meta = self.run_skopt()

            llhp = self.make_llhp(
                method=method,
                log_likelihoods=log_likelihoods,
                param_values=param_values,
                aux_values=aux_values,
                save=self.save_llhp,
            )
            self.make_estimate(
                method=method,
                llhp=llhp,
                remove_priors=True,
                run_info=run_info,
                fit_meta=fit_meta,
                save=True,
            )

        elif method == "fast":
            self.setup_hypo(
                cascade_kernel="scaling_aligned_point_ckv",
                track_kernel="pegleg",
                track_time_step=3.0,
            )

            self.generate_prior_method(**PRISPEC_OSCNEXT_PREFIT_TIGHT)

            param_values = []
            log_likelihoods = []
            aux_values = []
            t_start = []

            self.generate_loglike_method(
                param_values=param_values,
                log_likelihoods=log_likelihoods,
                aux_values=aux_values,
                t_start=t_start,
            )

            run_info, fit_meta = self.run_crs(
                n_live=160,
                max_iter=10000,
                max_noimprovement=1000,
                min_llh_std=0.5,
                min_vertex_std=dict(x=5, y=5, z=5, time=15),
                use_priors=False,
                use_sobol=True,
                seed=0,
            )

            llhp = self.make_llhp(
                method=method,
                log_likelihoods=log_likelihoods,
                param_values=param_values,
                aux_values=aux_values,
                save=self.save_llhp,
            )

            self.make_estimate(
                method=method,
                llhp=llhp,
                remove_priors=False,
                run_info=run_info,
                fit_meta=fit_meta,
                save=True,
            )

        elif method == "stopping_atm_muon_crs":
            self.setup_hypo(
                track_kernel="stopping_table_energy_loss", track_time_step=3.0
            )

            self.generate_prior_method(
                x=dict(kind=PRI_UNIFORM, extents=EXT_IC["x"]),
                y=dict(kind=PRI_UNIFORM, extents=EXT_IC["y"]),
                z=dict(kind=PRI_UNIFORM, extents=EXT_IC["z"]),
                time=dict(kind=PRI_TIME_RANGE),
                track_zenith=dict(
                    kind=PRI_COSINE, extents=((0, Bound.ABS), (np.pi / 2, Bound.ABS))
                ),
            )

            param_values = []
            log_likelihoods = []
            aux_values = []
            t_start = []

            self.generate_loglike_method(
                param_values=param_values,
                log_likelihoods=log_likelihoods,
                aux_values=aux_values,
                t_start=t_start,
            )

            run_info, fit_meta = self.run_crs(
                n_live=160,
                max_iter=10000,
                max_noimprovement=1000,
                min_llh_std=0.,
                min_vertex_std=dict(x=5, y=5, z=4, time=20),
                use_priors=False,
                use_sobol=True,
                seed=0,
            )

            llhp = self.make_llhp(
                method=method,
                log_likelihoods=log_likelihoods,
                param_values=param_values,
                aux_values=aux_values,
                save=self.save_llhp,
            )

            self.make_estimate(
                method=method,
                llhp=llhp,
                remove_priors=False,
                run_info=run_info,
                fit_meta=fit_meta,
                save=True,
            )

        elif method == "crs_prefit":
            self.setup_hypo(
                cascade_kernel="scaling_aligned_point_ckv",
                track_kernel="pegleg",
                track_time_step=3.0,
            )

            self.generate_prior_method(**PRISPEC_OSCNEXT_PREFIT_TIGHT)

            param_values = []
            log_likelihoods = []
            aux_values = []
            t_start = []

            self.generate_loglike_method(
                param_values=param_values,
                log_likelihoods=log_likelihoods,
                aux_values=aux_values,
                t_start=t_start,
            )

            run_info, fit_meta = self.run_crs(
                n_live=160,
                max_iter=10000,
                max_noimprovement=1000,
                min_llh_std=0.5,
                min_vertex_std=dict(x=5, y=5, z=4, time=20),
                use_priors=False,
                use_sobol=True,
                seed=0,
            )

            llhp = self.make_llhp(
                method=method,
                log_likelihoods=log_likelihoods,
                param_values=param_values,
                aux_values=aux_values,
                save=self.save_llhp,
            )

            self.make_estimate(
                method=method,
                llhp=llhp,
                remove_priors=False,
                run_info=run_info,
                fit_meta=fit_meta,
                save=True,
            )

        elif method == "mn8d":
            self.setup_hypo(
                cascade_kernel="scaling_aligned_one_dim",
                track_kernel="pegleg",
                track_time_step=1.0,
            )

            self.generate_prior_method(**PRISPEC_OSCNEXT_CRS_MN)

            param_values = []
            log_likelihoods = []
            aux_values = []
            t_start = []

            self.generate_loglike_method(
                param_values=param_values,
                log_likelihoods=log_likelihoods,
                aux_values=aux_values,
                t_start=t_start,
            )

            run_info, fit_meta = self.run_multinest(
                importance_sampling=True,
                max_modes=1,
                const_eff=True,
                n_live=250,
                evidence_tol=0.02,
                sampling_eff=0.5,
                max_iter=10000,
                seed=0,
            )

            llhp = self.make_llhp(
                method=method,
                log_likelihoods=log_likelihoods,
                param_values=param_values,
                aux_values=aux_values,
                save=self.save_llhp,
            )

            self.make_estimate(
                method=method,
                llhp=llhp,
                remove_priors=True,
                run_info=run_info,
                fit_meta=fit_meta,
                save=True,
            )

        elif method == "dn8d":
            self.setup_hypo(
                cascade_kernel="scaling_aligned_one_dim",
                track_kernel="pegleg",
                track_time_step=1.0,
            )

            self.generate_prior_method(return_cube=True, **PRISPEC_OSCNEXT_CRS_MN)
            #self.generate_prior_method(return_cube=True, **PRISPEC_OSCNEXT_PREFIT_TIGHT)

            param_values = []
            log_likelihoods = []
            aux_values = []
            t_start = []

            self.generate_loglike_method(
                param_values=param_values,
                log_likelihoods=log_likelihoods,
                aux_values=aux_values,
                t_start=t_start,
            )

            run_info, fit_meta = self.run_dynesty(
                n_live=100,
                maxiter=2000,
                maxcall=10000,
                dlogz=0.1,
            )

            llhp = self.make_llhp(
                method=method,
                log_likelihoods=log_likelihoods,
                param_values=param_values,
                aux_values=aux_values,
                save=self.save_llhp,
            )

            self.make_estimate(
                method=method,
                llhp=llhp,
                remove_priors=True,
                run_info=run_info,
                fit_meta=fit_meta,
                save=True,
            )

        else:
            raise ValueError("Unknown `Method` {}".format(method))

    def _print_non_fatal_exception(self, method):
        """Print to stderr a detailed message about a failure in reconstruction
        that is non-fatal.

        Parameters
        ----------
        method : str
            The name of the function, e.g. "run_crs" or "run_multinest"

        """
        id_fields = ["run_id", "sub_run_id", "event_id", "sub_event_id"]
        id_str = ", ".join(
            "{} {}".format(f, self.current_event["header"][f]) for f in id_fields
        )
        sys.stderr.write(
            "ERROR! Reco function {method} failed on event index {idx} ({id_str}) in"
            ' path "{fpath}". Recording reco failure and continuing to next event)'
            "\n{tbk}\n".format(
                method=method,
                idx=self.current_event_idx,
                fpath=self.events_kw["events_base"],
                id_str=id_str,
                tbk="".join(traceback.format_exc()),
            )
        )

    def run(self, methods, redo_failed=False, redo_all=False):
        """Run reconstruction(s) on events.

        Parameters
        ----------
        methods : string or iterable thereof
            Each must be one of `METHODS`

        redo_failed : bool, optional
            If `True`, reconstruct each event that either hasn't been
            reconstructed with each method (as usual), but also re-reconstruct
            events that have `fit_status` indicating a failure (i.e., all
            events will be reconstructed using a given method unless they have
            for that method `fit_status == FitStatus.OK`). Default is False.

        redo_all : bool, optional
            If `True`, reconstruct all events with all `methods`, regardless if
            they have been reconstructed with these methods previously.

        """
        start_time = time.time()
        if isinstance(methods, string_types):
            methods = [methods]

        for method in methods:
            if method not in METHODS:
                raise ValueError(
                    'Unrecognized `method` "{}"; must be one of {}'.format(
                        method, METHODS
                    )
                )

        if len(set(methods)) != len(methods):
            raise ValueError("Same reco specified multiple times")

        print("Running {} reconstruction(s) on all specified events".format(methods))

        self.successful_reco_counter = {method: 0 for method in methods}

        for _ in self.events:
            for method in methods:
                estimate_outf = join(self.outdir, "retro_{}.npy".format(method))
                if isfile(estimate_outf):
                    estimates = np.load(estimate_outf, mmap_mode="r")
                    fit_status = estimates[self.current_event_idx]["fit_status"]
                    if fit_status != FitStatus.NotSet:
                        if redo_all:
                            print(
                                'Method "{}" already run on event; redoing'.format(
                                    method
                                )
                            )
                        elif redo_failed and fit_status != FitStatus.OK:
                            print(
                                'Method "{}" already run on event but failed'
                                " previously; retrying".format(method)
                            )
                        else:
                            print(
                                'Method "{}" already run on event; skipping'.format(
                                    method
                                )
                            )
                            continue

                print('Running "{}" reconstruction'.format(method))
                try:
                    self._reco_event(method)
                except GarbageInputError as error:
                    print(
                        'ERROR: event idx {}, reco method {}: "{}"; ignoring'
                        " and moving to next event".format(
                            self.current_event_idx, method, error
                        )
                    )
                else:
                    self.successful_reco_counter[method] += 1

        print("Total run time is {:.3f} s".format(time.time() - start_time))

    def generate_prior_method(self, return_cube=False, **kwargs):
        """Generate the prior transform method `self.prior` and info
        `self.priors_used` for a given event. Optionally, plots the priors to
        current working directory if `self.debug` is True.

        Call, e.g., via:

            self.generate_prior_method(
                x=dict(kind=PRI_OSCNEXT_L5_V1_PREFIT, extents=((-100, Bounds.REL), (100, Bounds.REL))),
                y=dict(kind=PRI_OSCNEXT_L5_V1_PREFIT, extents=((-100, Bounds.REL), (100, Bounds.REL))),
                z=dict(kind=PRI_OSCNEXT_L5_V1_PREFIT, extents=((-50, Bounds.REL), (50, Bounds.REL))),
                time=dict(kind=PRI_OSCNEXT_L5_V1_PREFIT, extents=((-1000, Bounds.REL), (1000, Bounds.REL))),
                azimuth=dict(kind=PRI_OSCNEXT_L5_V1_PREFIT),
                zenith=dict(kind=PRI_OSCNEXT_L5_V1_PREFIT),
            )

        Parameters
        ----------
        return_cube : bool
            if true, explicitly return the transformed cube
        **kwargs
            Prior definitions; anything unspecified falls back to a default
            (since all params must have priors, including ranges, for e.g.
            MultiNest and CRS).

        """
        prior_funcs = []
        self.priors_used = OrderedDict()

        miscellany = []
        for dim_num, dim_name in enumerate(self.hypo_handler.opt_param_names):
            spec = kwargs.get(dim_name, {})
            prior_func, prior_def, misc = get_prior_func(
                dim_num=dim_num, dim_name=dim_name, event=self.current_event, **spec
            )
            prior_funcs.append(prior_func)
            self.priors_used[dim_name] = prior_def
            miscellany.append(misc)

        def prior(cube, ndim=None, nparams=None):  # pylint: disable=unused-argument
            """Apply `prior_funcs` to the hypercube to map values from the unit
            hypercube onto values in the physical parameter space.

            The result overwrites the values in `cube`.

            Parameters
            ----------
            cube
            ndim
            nparams

            """
            for prior_func in prior_funcs:
                prior_func(cube)

            if return_cube:
                return cube

        self.prior = prior

        if self.debug:
            # -- Plot priors and save to png's in current dir -- #
            import matplotlib as mpl

            mpl.use("agg", warn=False)
            import matplotlib.pyplot as plt

            n_opt_params = len(self.hypo_handler.opt_param_names)
            rand = np.random.RandomState(0)
            cube = rand.rand(n_opt_params, int(1e5))
            self.prior(cube)

            nx = int(np.ceil(np.sqrt(n_opt_params)))
            ny = int(np.ceil(n_opt_params / nx))
            fig, axes = plt.subplots(ny, nx, figsize=(6 * nx, 4 * ny))
            axit = iter(axes.flat)
            for dim_num, dim_name in enumerate(self.hypo_handler.opt_param_names):
                ax = next(axit)
                ax.hist(cube[dim_num], bins=100)
                misc = miscellany[dim_num]
                if "reco_val" in misc:
                    ylim = ax.get_ylim()
                    ax.plot([misc["reco_val"]] * 2, ylim, "k--", lw=1)
                    ax.set_ylim(ylim)

                misc_strs = []
                if "reco" in misc:
                    misc_strs.append(misc["reco"])
                if "reco_val" in misc:
                    misc_strs.append("{:.2f}".format(misc["reco_val"]))
                if (
                    "split_by_reco_param" in misc
                    and misc["split_by_reco_param"] is not None
                ):
                    misc_strs.append(
                        "split by {} = {:.2f}".format(
                            misc["split_by_reco_param"], misc["split_val"]
                        )
                    )
                misc_str = ", ".join(misc_strs)
                ax.set_title(
                    "{}: {} {}".format(
                        dim_name, self.priors_used[dim_name][0], misc_str
                    )
                )
            for ax in axit:
                ax.axis("off")
            fig.tight_layout()
            plt_fpath_base = self.event_prefix + "priors"
            fig.savefig(plt_fpath_base + ".png", dpi=120)

    def generate_loglike_method(
        self, param_values, log_likelihoods, aux_values, t_start
    ):
        """Generate the LLH callback method `self.loglike` for a given event.

        Parameters
        ----------
        param_values : list
        log_likelihoods : list
        aux_values : list
        t_start : list
            Needs to be a list for `t_start` to be passed by reference (and
            therefore universally accessible within all methods that require
            knowing `t_start`).

        """
        # -- Variables to be captured by `loglike` closure -- #

        all_param_names = self.hypo_handler.all_param_names
        opt_param_names = self.hypo_handler.opt_param_names
        n_opt_params = self.hypo_handler.n_opt_params
        fixed_params = self.hypo_handler.fixed_params
        event = self.current_event
        hits = event["hits"]
        hits_indexer = event["hits_indexer"]
        hypo_handler = self.hypo_handler
        pegleg_muon_dt = hypo_handler.pegleg_kernel_kwargs.get("dt")
        pegleg_muon_const_e_loss = False
        dom_info = self.dom_tables.dom_info
        sd_idx_table_indexer = self.dom_tables.sd_idx_table_indexer
        if "truth" in event:
            truth = event["truth"]
            truth_info = OrderedDict(
                [
                    ("x", truth["x"]),
                    ("y", truth["y"]),
                    ("z", truth["z"]),
                    ("time", truth["time"]),
                    ("zenith", truth["zenith"]),
                    ("azimuth", truth["azimuth"]),
                    ("track_azimuth", truth["track_azimuth"]),
                    ("track_zenith", truth["track_zenith"]),
                    ("track_energy", truth["track_energy"]),
                    ("energy", truth["energy"]),
                    ("cascade_energy", truth['total_cascade_energy']),
                ]
            )
            optional = [
                ("cscd_az", "total_cascade_azimuth"),
                ("cscd_zen", "total_cascade_zenith"),
                ("cscd_em_equiv_en", "total_cascade_em_equiv_energy"),
            ]
            for label, key in optional:
                if key in truth:
                    truth_info[label] = truth[key]
        else:
            truth_info = None

        num_operational_doms = np.sum(dom_info["operational"])

        # Array containing only DOMs operational during the event & info
        # relevant to the hits these DOMs got (if any)
        event_dom_info = np.zeros(shape=num_operational_doms, dtype=EVT_DOM_INFO_T)

        # Array containing all relevant hit info for the event, including a
        # pointer back to the index of the DOM in the `event_dom_info` array
        event_hit_info = np.zeros(shape=hits.size, dtype=EVT_HIT_INFO_T)

        # Copy 'time' and 'charge' over directly; add 'event_dom_idx' below
        event_hit_info[["time", "charge"]] = hits[["time", "charge"]]

        copy_fields = [
            "sd_idx",
            "x",
            "y",
            "z",
            "quantum_efficiency",
            "noise_rate_per_ns",
        ]

        print("all noise rate %.5f" % np.nansum(dom_info["noise_rate_per_ns"]))
        print(
            "DOMs with zero or NaN noise %i"
            % np.count_nonzero(
                np.isnan(dom_info["noise_rate_per_ns"])
                | (dom_info["noise_rate_per_ns"] == 0)
            )
        )

        # Fill `event_{hit,dom}_info` arrays only for operational DOMs
        for dom_idx, this_dom_info in enumerate(dom_info[dom_info["operational"]]):
            this_event_dom_info = event_dom_info[dom_idx : dom_idx + 1]
            this_event_dom_info[copy_fields] = this_dom_info[copy_fields]
            sd_idx = this_dom_info["sd_idx"]
            this_event_dom_info["table_idx"] = sd_idx_table_indexer[sd_idx]

            # Copy any hit info from `hits_indexer` and total charge from
            # `hits` into `event_hit_info` and `event_dom_info` arrays
            this_hits_indexer = hits_indexer[hits_indexer["sd_idx"] == sd_idx]
            if len(this_hits_indexer) == 0:
                this_event_dom_info["hits_start_idx"] = 0
                this_event_dom_info["hits_stop_idx"] = 0
                this_event_dom_info["total_observed_charge"] = 0
                continue

            start = this_hits_indexer[0]["offset"]
            stop = start + this_hits_indexer[0]["num"]
            event_hit_info[start:stop]["event_dom_idx"] = dom_idx
            this_event_dom_info["hits_start_idx"] = start
            this_event_dom_info["hits_stop_idx"] = stop
            this_event_dom_info["total_observed_charge"] = np.sum(
                hits[start:stop]["charge"]
            )

        print("this evt. noise rate %.5f" % np.sum(event_dom_info["noise_rate_per_ns"]))
        print(
            "DOMs with zero noise: %i"
            % np.sum(event_dom_info["noise_rate_per_ns"] == 0)
        )
        # settings those to minimum noise
        noise = event_dom_info["noise_rate_per_ns"]
        mask = noise < 1e-7
        noise[mask] = 1e-7
        print("this evt. noise rate %.5f" % np.sum(event_dom_info["noise_rate_per_ns"]))
        print(
            "DOMs with zero noise: %i"
            % np.sum(event_dom_info["noise_rate_per_ns"] == 0)
        )
        print("min noise: ", np.min(noise))
        print("mean noise: ", np.mean(noise))

        assert np.sum(event_dom_info["quantum_efficiency"] <= 0) == 0, "negative QE"
        assert np.sum(event_dom_info["total_observed_charge"]) > 0, "no charge"
        assert np.isfinite(
            np.sum(event_dom_info["total_observed_charge"])
        ), "non-finite charge"

        def loglike(cube, ndim=None, nparams=None):  # pylint: disable=unused-argument
            """Get log likelihood values.

            Defined as a closure to capture particulars of the event and priors
            without having to pass these as parameters to the function.

            Note that this is called _after_ `prior` has been called, so `cube`
            already contains the parameter values scaled to be in their
            physical ranges.

            Parameters
            ----------
            cube
            ndim : int, optional
            nparams : int, optional

            Returns
            -------
            llh : float

            """
            t0 = time.time()
            if len(t_start) == 0:
                t_start.append(time.time())

            hypo = OrderedDict(list(zip(opt_param_names, cube)))

            generic_sources = hypo_handler.get_generic_sources(hypo)
            pegleg_sources = hypo_handler.get_pegleg_sources(hypo)
            scaling_sources = hypo_handler.get_scaling_sources(hypo)

            get_llh_retval = self.get_llh(
                generic_sources=generic_sources,
                pegleg_sources=pegleg_sources,
                scaling_sources=scaling_sources,
                event_hit_info=event_hit_info,
                event_dom_info=event_dom_info,
                pegleg_stepsize=1,
            )

            llh, pegleg_idx, scalefactor = get_llh_retval[:3]
            llh += LLH_FUDGE_SUMMAND
            aux_values.append(get_llh_retval[3:])

            assert np.isfinite(llh), "LLH not finite: {}".format(llh)
            # assert llh <= 0, "LLH positive: {}".format(llh)

            additional_results = []

            if self.hypo_handler.pegleg_kernel:
                pegleg_result = pegleg_eval(
                    pegleg_idx=pegleg_idx,
                    dt=pegleg_muon_dt,
                    const_e_loss=pegleg_muon_const_e_loss,
                    mmc=True,
                )
                additional_results.append(pegleg_result)

            if self.hypo_handler.scaling_kernel:
                additional_results.append(scalefactor * SCALING_CASCADE_ENERGY)

            result = (
                tuple(cube[:n_opt_params])
                + tuple(fixed_params.values())
                + tuple(additional_results)
            )
            param_values.append(result)

            log_likelihoods.append(llh)
            n_calls = len(log_likelihoods)
            t1 = time.time()

            if n_calls % REPORT_AFTER == 0:
                print("")
                if truth_info:
                    msg = "truth:                "
                    for key, val in zip(all_param_names, result):
                        try:
                            msg += " %s=%.1f" % (key, truth_info[key])
                        except KeyError:
                            pass
                    print(msg)
                t_now = time.time()
                best_idx = np.argmax(log_likelihoods)
                best_llh = log_likelihoods[best_idx]
                best_p = param_values[best_idx]
                msg = "best llh = {:.3f} @ ".format(best_llh)
                for key, val in zip(all_param_names, best_p):
                    msg += " %s=%.1f" % (key, val)
                print(msg)
                msg = "this llh = {:.3f} @ ".format(llh)
                for key, val in zip(all_param_names, result):
                    msg += " %s=%.1f" % (key, val)
                print(msg)
                print("{} LLH computed".format(n_calls))
                print(
                    "avg time per llh: {:.3f} ms".format(
                        (t_now - t_start[0]) / n_calls * 1000
                    )
                )
                print("this llh took:    {:.3f} ms".format((t1 - t0) * 1000))
                print("")

            return llh

        self.loglike = loglike

    def make_llhp(self, method, log_likelihoods, param_values, aux_values, save):
        """Create a structured numpy array containing the reco information;
        also add derived dimensions, and optionally save to disk.

        Parameters
        ----------
        method : str

        log_likelihoods : array

        param_values : array

        aux_values : array

        save : bool
            If True, llhp for the event reco are saved to file at path
              {self.outdir}/evt{event_idx}.retro_{method}.llhp.npy

        Returns
        -------
        llhp : length-n_llhp array of dtype llhp_t
            Note that llhp_t is derived from the defined parameter names.

        """
        # Setup LLHP dtype
        dim_names = list(self.hypo_handler.all_param_names)

        # add derived quantities
        derived_dim_names = ["energy", "azimuth", "zenith"]
        if "cascade_d_zenith" in dim_names and "cascade_d_azimuth" in dim_names:
            derived_dim_names += ["cascade_zenith", "cascade_azimuth"]

        aux_names = ["zero_dllh", "lower_dllh", "upper_dllh"]

        all_dim_names = dim_names + derived_dim_names + aux_names

        llhp_t = np.dtype([(field, np.float32) for field in ["llh"] + all_dim_names])

        # dump
        llhp = np.zeros(shape=len(param_values), dtype=llhp_t)
        llhp["llh"] = log_likelihoods
        llhp[dim_names] = param_values

        llhp[aux_names] = aux_values

        # create derived dimensions
        if "energy" in derived_dim_names:
            if "track_energy" in dim_names:
                llhp["energy"] += llhp["track_energy"]
            if "cascade_energy" in dim_names:
                llhp["energy"] += llhp["cascade_energy"]

        if "cascade_d_zenith" in dim_names and "cascade_d_azimuth" in dim_names:
            # create cascade angles from delta angles
            rotate_points(
                p_theta=llhp["cascade_d_zenith"],
                p_phi=llhp["cascade_d_azimuth"],
                rot_theta=llhp["track_zenith"],
                rot_phi=llhp["track_azimuth"],
                q_theta=llhp["cascade_zenith"],
                q_phi=llhp["cascade_azimuth"],
            )

        if "track_zenith" in all_dim_names and "track_azimuth" in all_dim_names:
            if "cascade_zenith" in all_dim_names and "cascade_azimuth" in all_dim_names:
                # this resulting radius we won't need, but need to supply an array to
                # the function
                r_out = np.empty(shape=llhp.shape, dtype=np.float32)
                # combine angles:
                add_vectors(
                    r1=llhp["track_energy"],
                    theta1=llhp["track_zenith"],
                    phi1=llhp["track_azimuth"],
                    r2=llhp["cascade_energy"],
                    theta2=llhp["cascade_zenith"],
                    phi2=llhp["cascade_azimuth"],
                    r3=r_out,
                    theta3=llhp["zenith"],
                    phi3=llhp["azimuth"],
                )
            else:
                # in this case there is no cascade angles
                llhp["zenith"] = llhp["track_zenith"]
                llhp["azimuth"] = llhp["track_azimuth"]

        elif "cascade_zenith" in all_dim_names and "cascade_azimuth" in all_dim_names:
            # in this case there are no track angles
            llhp["zenith"] = llhp["cascade_zenith"]
            llhp["azimuth"] = llhp["cascade_azimuth"]

        if save:
            fname = "retro_{}.llhp".format(method)
            # NOTE: since each array can have different length and numpy
            # doesn't handle "ragged" arrays nicely, forcing each llhp to be
            # saved to its own file
            llhp_outf = "{}{}.npy".format(self.event_prefix, fname)
            llh = llhp["llh"]
            cut_llhp = llhp[llh > np.max(llh) - 30]
            print(
                'Saving llhp within 30 LLH of max ({} llhp) to "{}"'.format(
                    len(cut_llhp), llhp_outf
                )
            )
            np.save(llhp_outf, cut_llhp)

        return llhp

    def make_estimate(
        self, method, llhp, remove_priors, run_info=None, fit_meta=None, save=False
    ):
        """Create estimate from llhp, attach result to `self.current_event`,
        and optionally save to disk.

        Parameters
        ----------
        method : str
        llhp : length-n_llhp array of dtype llhp_t
        remove_priors : bool
            Remove effect of priors
        fit_meta : mapping, optional
        save : bool
            If True, estimate is saved to a file at path
                {self.outdir}/{self.slice_prefix}retro_{method}.estimate.npy

        Returns
        -------
        estimate : numpy struct array

        """
        estimate, _ = estimate_from_llhp(
            llhp=llhp,
            treat_dims_independently=False,
            use_prob_weights=True,
            priors_used=self.priors_used if remove_priors else None,
            meta=fit_meta,
        )

        # Test if the LLH would be positive without LLH_FUDGE_SUMMAND
        if estimate["max_llh"] > LLH_FUDGE_SUMMAND:
            sys.stderr.write(
                "\nWARNING: Would be positive LLH w/o LLH_FUDGE_SUMMAND: {}\n".format(
                    estimate["max_llh"]
                )
            )
            if estimate.dtype.names and "fit_status" in estimate.dtype.names:
                if estimate["fit_status"] not in (FitStatus.OK, FitStatus.PositiveLLH):
                    raise ValueError(
                        "Postive LLH *and* fit failed with fit_status = {}".format(
                            estimate["fit_status"]
                        )
                    )
                estimate["fit_status"] = FitStatus.PositiveLLH

        # Place reco in current event in case another reco depends on it
        if "recos" not in self.current_event:
            self.current_event["recos"] = OrderedDict()
        self.current_event["recos"]["retro_" + method] = estimate

        if not save:
            return estimate

        # fname = "retro_{}.estimate".format(method)
        # estimate_outf = join(self.outdir, "{}{}.npy".format(self.slice_prefix, fname))
        estimate_outf = join(self.outdir, "retro_{}.npy".format(method))
        if not isfile(estimate_outf):
            invalid_estimates = np.full(
                shape=self.num_events, fill_value=np.nan, dtype=estimate.dtype
            )
            invalid_estimates["fit_status"] = FitStatus.NotSet
            np.save(estimate_outf, invalid_estimates)

        estimates = np.load(estimate_outf, mmap_mode="r+")
        estimates[self.current_event_idx] = estimate
        del estimates

        ## meta_outf = join(
        ##    self.outdir, '{}{}.pkl'.format('meta', fname)
        ## )
        ## meta_file_exists = isfile(meta_outf)
        # if self.successful_reco_counter[method] == 0:
        #    if est_file_exists:
        #        raise IOError('Est file already exists at "{}"'.format(estimate_outf))
        #    # if meta_file_exists:
        #    #    raise IOError('Meta file already exists at "{}"'.format(meta_outf))
        #    estimates = estimate
        # else:
        #    if not est_file_exists:
        #        raise IOError(
        #            'Est file with previous events does not exist at "{}"'.format(
        #                estimate_outf
        #            )
        #        )
        #    # if not meta_file_exists:
        #    #    raise IOError(
        #    #        'Metadata file does not exist at "{}"'
        #    #        .format(meta_outf)
        #    #    )
        #    previous_estimates = np.load(estimate_outf)
        #    estimates = np.concatenate([previous_estimates, estimate])

        #    # TODO: verify meta data hasn't changed?
        #    # existing_meta = pickle.load(open(meta_outf))

        # np.save(file=estimate_outf, arr=estimates)
        ## if not meta_file_exists:
        ##    pickle.dump(
        ##        obj=meta,
        ##        file=open(meta_outf, 'wb'),
        ##        protocol=pickle.HIGHEST_PROTOCOL,
        ##    )

        return estimate

    def run_test(self, seed):
        """Random sampling instead of an actual minimizer"""
        raise NotImplementedError("`run_test` not implemented")  # TODO
        t0 = time.time()

        kwargs = OrderedDict()
        for arg_name in get_arg_names(self.run_test)[1:]:
            kwargs[arg_name] = locals()[arg_name]

        rand = np.random.RandomState(seed=seed)
        for i in range(100):
            param_vals = rand.uniform(0, 1, self.n_opt_params)
            self.prior(param_vals)
            llh = self.loglike(param_vals)
        run_info = OrderedDict([("method", "run_test"), ("kwargs", kwargs)])
        fit_meta = OrderedDict(
            [
                ("fit_status", np.int8(FitStatus.OK)),
                ("run_time", np.float32(time.time() - t0)),
            ]
        )
        return run_info, fit_meta

    def run_with_truth(self, rand_dims=None, n_samples=10000, seed=0):
        """Run with all params set to truth except for the dimensions defined,
        which will be randomized.

        Parameters
        ----------
        rand_dims : list, optional
            Dimensions to randomly sample; all not specified are set to truth

        n_samples : int
            Number of samples to draw

        """
        raise NotImplementedError("`run_with_truth` not implemented")  # TODO
        t0 = time.time()

        if rand_dims is None:
            rand_dims = []

        kwargs = OrderedDict()
        for arg_name in get_arg_names(self.run_with_truth)[1:]:
            kwargs[arg_name] = locals()[arg_name]

        truth = self.current_event["truth"]
        true_params = np.zeros(self.n_opt_params)

        for i, name in enumerate(self.hypo_handler.opt_param_names):
            name = name.replace("cascade_", "total_cascade_")
            true_params[i] = truth[name]

        rand = np.random.RandomState(seed=seed)
        if len(rand_dims) > 1:
            for i in range(n_samples):
                rand_params = rand.uniform(0, 1, self.n_opt_params)
                self.prior(rand_params)
                param_vals = np.zeros(self.n_opt_params)
                param_vals[:] = true_params[:]
                param_vals[rand_dims] = rand_params[rand_dims]
                llh = self.loglike(param_vals)
        else:
            llh = self.loglike(true_params)

        run_info = OrderedDict([("method", "run_with_truth"), ("kwargs", kwargs)])
        fit_meta = OrderedDict(
            [
                ("fit_status", np.int8(FitStatus.OK)),
                ("run_time", np.float32(time.time() - t0)),
            ]
        )

        return run_info, fit_meta

    def run_crs(
        self,
        n_live,
        max_iter,
        max_noimprovement,
        min_llh_std,
        min_vertex_std,
        use_priors,
        use_sobol,
        seed,
    ):
        """Implementation of the CRS2 algorithm, adapted to work with spherical
        coordinates (correct centroid calculation, reflection, and mutation).

        At the moment Cartesian (standard) parameters and spherical parameters
        are assumed to have particular names (i.e., spherical coordinates start
        with "az" and "zen"). Furthermore, all Cartesian coordinates must come
        first followed by the pairs of (azimuth, zenith) spherical coordinates;
        e.g., "az_1", "zen_1", "az_2", "zen_2", etc.

        Parameters
        ----------
        n_live : int
            Number of live points
        max_iter : int
            Maximum iterations
        max_noimprovement : int
            Maximum iterations with no improvement of best point
        min_llh_std : float
            Break if stddev of llh values across all livepoints drops below
            this threshold
        min_vertex_std : mapping
            Break condition on stddev of Cartesian dimension(s) (x, y, z, and
            time). Keys are dimension names and values are the standard
            deviations for each dimension. All specified dimensions must drop
            below the specified stddevs for this break condition to be met.
        use_priors : bool
            Use priors during minimization; if `False`, priors are only used
            for sampling the initial distributions. Even if set to `True`,
            angles (azimuth and zenith) do not use priors while operating (only
            for generating the initial distribution)
        use_sobol : bool
            Use a Sobol sequence instead of numpy pseudo-random numbers. Seems
            to do slightly better (but only small differences observed in tests
            so far)
        seed : int
            Random seed

        Returns
        -------
        run_info : OrderedDict

        Notes
        -----
        CRS2 [1] is a variant of controlled random search (CRS, a global
        optimizer) with faster convergence than CRS.

        Refrences
        ---------
        .. [1] P. Kaelo, M.M. Ali, "Some variants of the controlled random
           search algorithm for global optimization," J. Optim. Theory Appl.,
           130 (2) (2006), pp. 253-264.

        """
        t0 = time.time()

        if use_sobol:
            from sobol import i4_sobol

        rand = np.random.RandomState(seed=seed)

        # Record kwargs user supplied (after translation & standardization)
        kwargs = OrderedDict()
        for arg_name in get_arg_names(self.run_crs)[1:]:
            kwargs[arg_name] = locals()[arg_name]

        run_info = OrderedDict(
            [
                ("method", "run_crs"),
                ("method_description", "CRS2spherical+lm+sampling"),
                ("kwargs", kwargs),
            ]
        )

        n_opt_params = self.n_opt_params
        # absolute minimum number of points necessary
        assert n_live > n_opt_params + 1

        # figure out which variables are Cartesian and which spherical
        opt_param_names = self.hypo_handler.opt_param_names
        cart_param_names = set(opt_param_names) & set(CART_DIMS)
        n_cart = len(cart_param_names)
        assert set(opt_param_names[:n_cart]) == cart_param_names
        n_spher_param_pairs = int((n_opt_params - n_cart) / 2)
        for sph_pair_idx in range(n_spher_param_pairs):
            az_param = opt_param_names[n_cart + sph_pair_idx * 2]
            zen_param = opt_param_names[n_cart + sph_pair_idx * 2 + 1]
            assert "az" in az_param, '"{}" not azimuth param'.format(az_param)
            assert "zen" in zen_param, '"{}" not zenith param'.format(zen_param)

        for dim in min_vertex_std.keys():
            if dim not in opt_param_names:
                raise ValueError('dim "{}" not being optimized'.format(dim))
            if dim not in cart_param_names:
                raise NotImplementedError(
                    'dim "{}" stddev not computed, as stddev currently only'
                    " computed for Cartesian parameters".format(dim)
                )

        # set standard reordering so subsequent calls with different input
        # ordering will create identical metadata
        min_vertex_std = OrderedDict(
            [(d, min_vertex_std[d]) for d in opt_param_names if d in min_vertex_std]
        )

        # storage for info about stddev, whether met, and when met; defaults
        # should indicate failure if not explicitly set elsewhere
        vertex_std = np.full(
            shape=1,
            fill_value=np.nan,
            dtype=[(d, np.float32) for d in min_vertex_std.keys()],
        )
        vertex_std_met = OrderedDict([(d, False) for d in min_vertex_std.keys()])
        vertex_std_met_at_iter = np.full(
            shape=1, fill_value=-1, dtype=[(d, np.int32) for d in min_vertex_std.keys()]
        )

        # default values (in case of failure and these don't get set elsewhere,
        # then these values will be returned)
        fit_status = FitStatus.GeneralFailure
        iter_num = 0
        stopping_flag = 0
        llh_std = np.nan
        no_improvement_counter = 0
        num_simplex_successes = 0
        num_mutation_successes = 0
        num_failures = 0

        # setup arrays to store points
        s_cart = np.zeros(shape=(n_live, n_cart))
        s_spher = np.zeros(shape=(n_live, n_spher_param_pairs), dtype=SPHER_T)
        llh = np.zeros(shape=(n_live,))

        def func(x):
            """Callable for minimizer"""
            if use_priors:
                param_vals = np.zeros_like(x)
                param_vals[:n_cart] = x[:n_cart]
                self.prior(param_vals)
                param_vals[n_cart:] = x[n_cart:]
            else:
                param_vals = x
            llh = self.loglike(param_vals)
            if np.isnan(llh):
                raise ValueError("llh is nan; params are {}".format(param_vals))
            if np.any(np.isnan(param_vals)):
                raise ValueError("params are nan: {}".format(param_vals))
            return -llh

        def create_x(x_cart, x_spher):
            """Patch Cartesian and spherical coordinates into one array"""
            # TODO: make proper
            x = np.empty(shape=n_opt_params)
            x[:n_cart] = x_cart
            x[n_cart + 1 :: 2] = x_spher["zen"]
            x[n_cart::2] = x_spher["az"]
            return x

        try:
            # generate initial population
            for i in range(n_live):
                # Sobol seems to do slightly better than pseudo-random numbers
                if use_sobol:
                    # Note we start at seed=1 since for n_live=1 this puts the
                    # first point in the middle of the range for all params (0.5),
                    # while seed=0 produces all zeros (the most extreme point
                    # possible, which will bias the distribution away from more
                    # likely values).
                    x, _ = i4_sobol(
                        dim_num=n_opt_params,  # number of dimensions
                        seed=i + 1,  # Sobol sequence number
                    )
                else:
                    x = rand.uniform(0, 1, n_opt_params)

                # Apply prior xforms to `param_vals` (contents are overwritten)
                param_vals = np.copy(x)
                self.prior(param_vals)

                # Always use prior-xformed angles
                x[n_cart:] = param_vals[n_cart:]

                # Only use xformed Cart params if NOT using priors during operation
                if not use_priors:
                    x[:n_cart] = param_vals[:n_cart]

                # Break up into Cartesian and spherical coordinates
                s_cart[i] = x[:n_cart]
                s_spher[i]["zen"] = x[n_cart + 1 :: 2]
                s_spher[i]["az"] = x[n_cart::2]
                fill_from_spher(s_spher[i])
                llh[i] = func(x)

            best_llh = np.min(llh)
            no_improvement_counter = -1

            # optional bookkeeping
            num_simplex_successes = 0
            num_mutation_successes = 0
            num_failures = 0
            stopping_flag = 0

            # minimizer loop
            for iter_num in range(max_iter):
                if iter_num % REPORT_AFTER == 0:
                    print(
                        "simplex: %i, mutation: %i, failed: %i"
                        % (num_simplex_successes, num_mutation_successes, num_failures)
                    )

                # compute value for break condition 1
                llh_std = np.std(llh)

                # compute value for break condition 3
                for dim, cond in min_vertex_std.items():
                    vertex_std[dim] = std = np.std(
                        s_cart[:, opt_param_names.index(dim)]
                    )
                    vertex_std_met[dim] = met = std < cond
                    if met:
                        if vertex_std_met_at_iter[dim] == -1:
                            vertex_std_met_at_iter[dim] = iter_num
                    else:
                        vertex_std_met_at_iter[dim] = -1

                # break condition 1
                if llh_std < min_llh_std:
                    stopping_flag = 1
                    break

                # break condition 2
                if no_improvement_counter > max_noimprovement:
                    stopping_flag = 2
                    break

                # break condition 3
                if len(min_vertex_std) > 0 and all(vertex_std_met.values()):
                    stopping_flag = 3
                    break

                new_best_llh = np.min(llh)

                if new_best_llh < best_llh:
                    best_llh = new_best_llh
                    no_improvement_counter = 0
                else:
                    no_improvement_counter += 1

                worst_idx = np.argmax(llh)
                best_idx = np.argmin(llh)

                # choose n_opt_params random points but not best
                choice = rand.choice(n_live - 1, n_opt_params, replace=False)
                choice[choice >= best_idx] += 1

                # Cartesian centroid
                centroid_cart = (
                    np.sum(s_cart[choice[:-1]], axis=0) + s_cart[best_idx]
                ) / n_opt_params

                # reflect point
                new_x_cart = 2 * centroid_cart - s_cart[choice[-1]]

                # spherical centroid
                centroid_spher = np.zeros(n_spher_param_pairs, dtype=SPHER_T)
                centroid_spher["x"] = (
                    np.sum(s_spher["x"][choice[:-1]], axis=0) + s_spher["x"][best_idx]
                ) / n_opt_params
                centroid_spher["y"] = (
                    np.sum(s_spher["y"][choice[:-1]], axis=0) + s_spher["y"][best_idx]
                ) / n_opt_params
                centroid_spher["z"] = (
                    np.sum(s_spher["z"][choice[:-1]], axis=0) + s_spher["z"][best_idx]
                ) / n_opt_params
                fill_from_cart(centroid_spher)

                # reflect point
                new_x_spher = np.zeros(n_spher_param_pairs, dtype=SPHER_T)
                reflect(s_spher[choice[-1]], centroid_spher, new_x_spher)

                if use_priors:
                    outside = np.any(new_x_cart < 0) or np.any(new_x_cart > 1)
                else:
                    outside = False

                if not outside:
                    new_llh = func(create_x(new_x_cart, new_x_spher))

                    if new_llh < llh[worst_idx]:
                        # found better point
                        s_cart[worst_idx] = new_x_cart
                        s_spher[worst_idx] = new_x_spher
                        llh[worst_idx] = new_llh
                        num_simplex_successes += 1
                        continue

                # mutation
                w = rand.uniform(0, 1, n_cart)
                new_x_cart2 = (1 + w) * s_cart[best_idx] - w * new_x_cart

                # first reflect at best point
                reflected_new_x_spher = np.zeros(n_spher_param_pairs, dtype=SPHER_T)
                reflect(new_x_spher, s_spher[best_idx], reflected_new_x_spher)

                new_x_spher2 = np.zeros_like(new_x_spher)

                # now do a combination of best and reflected point with weight w
                for dim in ("x", "y", "z"):
                    w = rand.uniform(0, 1, n_spher_param_pairs)
                    new_x_spher2[dim] = (1 - w) * s_spher[best_idx][
                        dim
                    ] + w * reflected_new_x_spher[dim]
                fill_from_cart(new_x_spher2)

                if use_priors:
                    outside = np.any(new_x_cart2 < 0) or np.any(new_x_cart2 > 1)
                else:
                    outside = False

                if not outside:
                    new_llh = func(create_x(new_x_cart2, new_x_spher2))

                    if new_llh < llh[worst_idx]:
                        # found better point
                        s_cart[worst_idx] = new_x_cart2
                        s_spher[worst_idx] = new_x_spher2
                        llh[worst_idx] = new_llh
                        num_mutation_successes += 1
                        continue

                # if we get here no method was successful in replacing worst
                # point -> start over
                num_failures += 1

            print(CRS_STOP_FLAGS[stopping_flag])
            fit_status = FitStatus.OK

        except KeyboardInterrupt:
            raise

        except Exception:
            self._print_non_fatal_exception(method=run_info["method"])

        fit_meta = OrderedDict(
            [
                ("fit_status", np.int8(fit_status)),
                ("iterations", np.uint32(iter_num)),
                ("stopping_flag", np.int8(stopping_flag)),
                ("llh_std", np.float32(llh_std)),
                ("no_improvement_counter", np.uint32(no_improvement_counter)),
                ("vertex_std", vertex_std),  # already typed
                ("vertex_std_met_at_iter", vertex_std_met_at_iter),  # already typed
                ("num_simplex_successes", np.uint32(num_simplex_successes)),
                ("num_mutation_successes", np.uint32(num_mutation_successes)),
                ("num_failures", np.uint32(num_failures)),
                ("run_time", np.float32(time.time() - t0)),
            ]
        )

        return run_info, fit_meta

    def run_scipy(self, method, eps):
        """Use an optimizer from scipy"""
        t0 = time.time()

        from scipy import optimize

        kwargs = OrderedDict()
        for arg_name in get_arg_names(self.run_scipy)[1:]:
            kwargs[arg_name] = locals()[arg_name]

        run_info = OrderedDict([("method", "run_scipy"), ("kwargs", kwargs)])

        # initial guess
        x0 = 0.5 * np.ones(shape=self.n_opt_params)

        def func(x, *args):  # pylint: disable=unused-argument, missing-docstring
            param_vals = np.copy(x)
            self.prior(param_vals)
            llh = self.loglike(param_vals)
            del param_vals
            return -llh

        bounds = [(eps, 1 - eps)] * self.n_opt_params
        settings = OrderedDict()
        settings["eps"] = eps

        fit_status = FitStatus.GeneralFailure
        try:
            if method == "differential_evolution":
                optimize.differential_evolution(func, bounds=bounds, popsize=100)
            else:
                optimize.minimize(
                    func, x0, method=method, bounds=bounds, options=settings
                )
            fit_status = FitStatus.OK

        except KeyboardInterrupt:
            raise

        except Exception:
            self._print_non_fatal_exception(method=run_info["method"])

        fit_meta = OrderedDict(
            [
                ("fit_status", np.int8(fit_status)),
                ("run_time", np.float32(time.time() - t0)),
            ]
        )

        return run_info, fit_meta

    def run_skopt(self):
        """Use an optimizer from scikit-optimize"""
        t0 = time.time()

        from skopt import gp_minimize  # , forest_minimize

        settings = OrderedDict(
            [
                ("acq_func", "EI"),  # acquisition function
                ("n_calls", 1000),  # number of evaluations of f
                ("n_random_starts", 5),  # number of random initialization
            ]
        )
        run_info = OrderedDict([("method", "run_skopt"), ("settings", settings)])

        # initial guess
        x0 = 0.5 * np.ones(shape=self.n_opt_params)

        def func(x, *args):  # pylint: disable=unused-argument, missing-docstring
            param_vals = np.copy(x)
            self.prior(param_vals)
            llh = self.loglike(param_vals)
            del param_vals
            return -llh

        bounds = [(0, 1)] * self.n_opt_params

        fit_status = FitStatus.GeneralFailure
        try:
            _ = gp_minimize(
                func,  # function to minimize
                bounds,  # bounds on each dimension of x
                x0=list(x0),
                **settings
            )
            fit_status = FitStatus.OK

        except KeyboardInterrupt:
            raise

        except Exception:
            self._print_non_fatal_exception(method=run_info["method"])

        fit_meta = OrderedDict(
            [
                ("fit_status", np.int8(fit_status)),
                ("run_time", np.float32(time.time() - t0)),
            ]
        )

        return run_info, fit_meta

    def run_nlopt(self):
        """Use an optimizer from nlopt"""
        t0 = time.time()

        import nlopt

        def func(x, grad):  # pylint: disable=unused-argument, missing-docstring
            param_vals = np.copy(x)
            self.prior(param_vals)
            llh = self.loglike(param_vals)
            del param_vals
            return -llh

        # bounds
        lower_bounds = np.zeros(shape=self.n_opt_params)
        upper_bounds = np.ones(shape=self.n_opt_params)

        # for angles make bigger
        for i, name in enumerate(self.hypo_handler.opt_param_names):
            if "azimuth" in name:
                lower_bounds[i] = -0.5
                upper_bounds[i] = 1.5
            if "zenith" in name:
                lower_bounds[i] = -0.5
                upper_bounds[i] = 1.5

        # initial guess
        x0 = 0.5 * np.ones(shape=self.n_opt_params)

        # stepsize
        dx = np.zeros(shape=self.n_opt_params)
        for i in range(self.n_opt_params):
            if "azimuth" in self.hypo_handler.opt_param_names[i]:
                dx[i] = 0.001
            elif "zenith" in self.hypo_handler.opt_param_names[i]:
                dx[i] = 0.001
            elif self.hypo_handler.opt_param_names[i] in ("x", "y"):
                dx[i] = 0.005
            elif self.hypo_handler.opt_param_names[i] == "z":
                dx[i] = 0.002
            elif self.hypo_handler.opt_param_names[i] == "time":
                dx[i] = 0.01

        # seed from several angles
        # opt = nlopt.opt(nlopt.LN_NELDERMEAD, self.n_opt_params)
        opt = nlopt.opt(nlopt.GN_CRS2_LM, self.n_opt_params)
        ftol_abs = 0.1
        # opt = nlopt.opt(nlopt.LN_PRAXIS, self.n_opt_params)
        opt.set_lower_bounds([0.0] * self.n_opt_params)
        opt.set_upper_bounds([1.0] * self.n_opt_params)
        opt.set_min_objective(func)
        opt.set_ftol_abs(ftol_abs)

        settings = OrderedDict(
            [("method", opt.get_algorithm_name()), ("ftol_abs", np.float32(ftol_abs))]
        )

        run_info = OrderedDict([("method", "run_nlopt"), ("settings", settings)])

        fit_status = FitStatus.GeneralFailure
        try:
            # initial guess

            angles = np.linspace(0, 1, 3)
            angles = 0.5 * (angles[1:] + angles[:-1])

            for zen in angles:
                for az in angles:
                    x0 = 0.5 * np.ones(shape=self.n_opt_params)

                    for i in range(self.n_opt_params):
                        if "az" in self.hypo_handler.opt_param_names[i]:
                            x0[i] = az
                        elif "zen" in self.hypo_handler.opt_param_names[i]:
                            x0[i] = zen
                    x = opt.optimize(x0)  # pylint: disable=unused-variable

            # local_opt = nlopt.opt(nlopt.LN_NELDERMEAD, self.n_opt_params)
            # local_opt.set_lower_bounds([0.]*self.n_opt_params)
            # local_opt.set_upper_bounds([1.]*self.n_opt_params)
            # local_opt.set_min_objective(func)
            ##local_opt.set_ftol_abs(0.5)
            ##local_opt.set_ftol_abs(100)
            ##local_opt.set_xtol_rel(10)
            # local_opt.set_ftol_abs(1)
            # global
            # opt = nlopt.opt(nlopt.G_MLSL, self.n_opt_params)
            # opt.set_lower_bounds([0.]*self.n_opt_params)
            # opt.set_upper_bounds([1.]*self.n_opt_params)
            # opt.set_min_objective(func)
            # opt.set_local_optimizer(local_opt)
            # opt.set_ftol_abs(10)
            # opt.set_xtol_rel(1)
            # opt.set_maxeval(1111)

            # opt = nlopt.opt(nlopt.GN_ESCH, self.n_opt_params)
            # opt = nlopt.opt(nlopt.GN_ISRES, self.n_opt_params)
            # opt = nlopt.opt(nlopt.GN_CRS2_LM, self.n_opt_params)
            # opt = nlopt.opt(nlopt.GN_DIRECT_L_RAND_NOSCAL, self.n_opt_params)
            # opt = nlopt.opt(nlopt.LN_NELDERMEAD, self.n_opt_params)

            # opt.set_lower_bounds(lower_bounds)
            # opt.set_upper_bounds(upper_bounds)
            # opt.set_min_objective(func)
            # opt.set_ftol_abs(0.1)
            # opt.set_population([x0])
            # opt.set_initial_step(dx)

            # local_opt.set_maxeval(10)

            # x = opt.optimize(x0) # pylint: disable=unused-variable

            # polish it up
            # print('***************** polishing ******************')

            # dx = np.ones(shape=self.n_opt_params) * 0.001
            # dx[0] = 0.1
            # dx[1] = 0.1

            # local_opt = nlopt.opt(nlopt.LN_NELDERMEAD, self.n_opt_params)
            # lower_bounds = np.clip(np.copy(x) - 0.1, 0, 1)
            # upper_bounds = np.clip(np.copy(x) + 0.1, 0, 1)
            # lower_bounds[0] = 0
            # lower_bounds[1] = 0
            # upper_bounds[0] = 0
            # upper_bounds[1] = 0

            # local_opt.set_lower_bounds(lower_bounds)
            # local_opt.set_upper_bounds(upper_bounds)
            # local_opt.set_min_objective(func)
            # local_opt.set_ftol_abs(0.1)
            # local_opt.set_initial_step(dx)
            # x = opt.optimize(x)

            fit_status = FitStatus.OK

        except KeyboardInterrupt:
            raise

        except Exception:
            self._print_non_fatal_exception(method=run_info["method"])

        fit_meta = OrderedDict(
            [
                ("fit_status", np.int8(fit_status)),
                ("run_time", np.float32(time.time() - t0)),
                ("ftol_abs", np.float32(opt.get_ftol_abs())),
                ("ftol_rel", np.float32(opt.get_ftol_rel())),
                ("xtol_abs", np.float32(opt.get_xtol_abs())),
                ("xtol_rel", np.float32(opt.get_xtol_rel())),
                ("maxeval", np.float32(opt.get_maxeval())),
                ("maxtime", np.float32(opt.get_maxtime())),
                ("stopval", np.float32(opt.get_stopval())),
            ]
        )

        return run_info, fit_meta

    def run_dynesty(
        self,
        n_live,
        maxiter,
        maxcall,
        dlogz
    ):
        """Setup and run Dynesty on an event.

        Parameters
        ----------

        Returns
        -------
        run_info : OrderedDict
            Metadata dict containing dynesty settings used and extra info returned by
            dynesty

        fit_meta : OrderedDict

        """
        import dynesty

        t0 = time.time()

        kwargs = OrderedDict()
        for arg_name in get_arg_names(self.run_dynesty)[1:]:
            kwargs[arg_name] = locals()[arg_name]


        dn_kwargs = OrderedDict(
            [
                ("ndim", self.n_opt_params),
                ('nlive', n_live),
                (
                    "periodic",
                    [i for i,p in enumerate(self.hypo_handler.all_param_names) if 'az' in p.lower()],
                ),
            ]
        )

        sampler_kwargs = OrderedDict(
            [
                ('maxiter', maxiter),
                ('maxcall', maxcall),
                ('dlogz', dlogz),

            ]
        )

        run_info = OrderedDict(
            [("method", "run_dynesty"), ("kwargs", kwargs), ("dn_kwargs", dn_kwargs), ("sampler_kwargs", sampler_kwargs)]
        )

        fit_meta = OrderedDict()
        fit_meta["fit_status"] = np.int8(FitStatus.NotSet)
        sampler = dynesty.NestedSampler(
            loglikelihood=self.loglike,
            prior_transform=self.prior,
            method='unif',
            bound='single',
            update_interval=1,
            **dn_kwargs
        )
        print('sampler instantiated')
        sampler.run_nested(**sampler_kwargs)

        fit_meta["fit_status"] = np.int8(FitStatus.OK)
        fit_meta["run_time"] = np.float32(time.time() - t0)

        print(fit_meta)

        return run_info, fit_meta


    def run_multinest(
        self,
        importance_sampling,
        max_modes,
        const_eff,
        n_live,
        evidence_tol,
        sampling_eff,
        max_iter,
        seed,
    ):
        """Setup and run MultiNest on an event.

        See the README file from MultiNest for greater detail on parameters
        specific to to MultiNest (parameters from `importance_sampling` on).

        Parameters
        ----------
        importance_sampling
        max_modes
        const_eff
        n_live
        evidence_tol
        sampling_eff
        max_iter
            Note that this limit is the maximum number of sample replacements
            and _not_ max number of likelihoods evaluated. A replacement only
            occurs when a likelihood is found that exceeds the minimum
            likelihood among the live points.
        seed

        Returns
        -------
        run_info : OrderedDict
            Metadata dict containing MultiNest settings used and extra info returned by
            MultiNest

        fit_meta : OrderedDict

        """
        t0 = time.time()

        # Import pymultinest here; it's a less common dependency, so other
        # functions/constants in this module will still be import-able w/o it.
        import pymultinest

        kwargs = OrderedDict()
        for arg_name in get_arg_names(self.run_multinest)[1:]:
            kwargs[arg_name] = locals()[arg_name]

        mn_kwargs = OrderedDict(
            [
                ("n_dims", self.n_opt_params),
                ("n_params", self.n_params),
                ("n_clustering_params", self.n_opt_params),
                (
                    "wrapped_params",
                    ["az" in p.lower() for p in self.hypo_handler.all_param_names],
                ),
                ("importance_nested_sampling", importance_sampling),
                ("multimodal", max_modes > 1),
                ("const_efficiency_mode", const_eff),
                ("n_live_points", n_live),
                ("evidence_tolerance", evidence_tol),
                ("sampling_efficiency", sampling_eff),
                ("null_log_evidence", -1e90),
                ("max_modes", max_modes),
                ("mode_tolerance", -1e90),
                ("seed", seed),
                ("log_zero", -1e100),
                ("max_iter", max_iter),
            ]
        )

        run_info = OrderedDict(
            [("method", "run_multinest"), ("kwargs", kwargs), ("mn_kwargs", mn_kwargs)]
        )

        fit_status = FitStatus.GeneralFailure
        tmpdir = mkdtemp()
        outputfiles_basename = join(tmpdir, "")
        mn_fit_meta = {}
        try:
            pymultinest.run(
                LogLikelihood=self.loglike,
                Prior=self.prior,
                verbose=True,
                outputfiles_basename=outputfiles_basename,
                resume=False,
                write_output=True,
                n_iter_before_update=REPORT_AFTER,
                **mn_kwargs
            )
            fit_status = FitStatus.OK
            mn_fit_meta = get_multinest_meta(outputfiles_basename=outputfiles_basename)

        except KeyboardInterrupt:
            raise

        except Exception:
            self._print_non_fatal_exception(method=run_info["method"])

        finally:
            rmtree(tmpdir)

        # TODO: If MultiNest fails in specific ways, set fit_status accordingly...

        fit_meta = OrderedDict(
            [
                ("fit_status", np.int8(fit_status)),
                ("logZ", np.float32(mn_fit_meta.pop("logZ", np.nan))),
                ("logZ_err", np.float32(mn_fit_meta.pop("logZ_err", np.nan))),
                ("ins_logZ", np.float32(mn_fit_meta.pop("ins_logZ", np.nan))),
                ("ins_logZ_err", np.float32(mn_fit_meta.pop("ins_logZ_err", np.nan))),
                ("run_time", np.float32(time.time() - t0)),
            ]
        )

        if mn_fit_meta:
            sys.stderr.write(
                "WARNING: Unrecorded MultiNest metadata: {}\n".format(
                    ", ".join("{} = {}".format(k, v) for k, v in mn_fit_meta.items())
                )
            )

        return run_info, fit_meta


def get_multinest_meta(outputfiles_basename):
    """Get metadata from files that MultiNest writes to disk.

    Parameters
    ----------
    outputfiles_basename : str

    Returns
    -------
    fit_meta : OrderedDict
        Contains "logZ", "logZ_err" and, if importance nested sampling was run,
        "ins_logZ" and "ins_logZ_err"

    """
    fit_meta = OrderedDict()
    if isdir(outputfiles_basename):
        stats_fpath = join(outputfiles_basename, "stats.dat")
    else:
        stats_fpath = outputfiles_basename + "stats.dat"

    with open(stats_fpath, "r") as stats_f:
        stats = stats_f.readlines()

    logZ, logZ_err = None, None
    ins_logZ, ins_logZ_err = None, None

    for line in stats:
        if logZ is None and line.startswith("Nested Sampling Global Log-Evidence"):
            logZ, logZ_err = [float(x) for x in line.split(":")[1].split("+/-")]
        elif ins_logZ is None and line.startswith(
            "Nested Importance Sampling Global Log-Evidence"
        ):
            ins_logZ, ins_logZ_err = [float(x) for x in line.split(":")[1].split("+/-")]

    if logZ is not None:
        fit_meta["logZ"] = np.float32(logZ)
        fit_meta["logZ_err"] = np.float32(logZ_err)
    if ins_logZ is not None:
        fit_meta["ins_logZ"] = np.float32(ins_logZ)
        fit_meta["ins_logZ_err"] = np.float32(ins_logZ_err)

    return fit_meta


def parse_args(description=__doc__):
    """Parse command-line arguments.

    Returns
    -------
    split_kwargs : dict of dicts
        Contains keys "dom_tables_kw", "hypo_kw", "events_kw", and "reco_kw",
        where values are kwargs dicts usable to instantiate or call each of the
        corresponding objects or functions.

    """
    parser = ArgumentParser(description=description)

    parser.add_argument("--outdir", required=True)
    parser.add_argument(
        "--method",
        required=True,
        choices=METHODS,
        action="append",
        help="""Method(s) to use for performing reconstructions. Repeat to run
        multiple methods""",
    )
    parser.add_argument(
        "--save-llhp",
        action="store_true",
        help="Whether to save LLHP within 30 LLH of max-LLH to disk",
    )
    parser.add_argument(
        "--redo-failed",
        action="store_true",
        help="""Whether to re-reconstruct events that have been reconstructed
        but have `fit_status` set to non-zero (i.e., not `FitStatus.OK`), in
        addition to reconstructing events with `fit_status` set to -1 (i.e.,
        `FitStatus.NotSet`)""",
    )
    parser.add_argument(
        "--redo-all",
        action="store_true",
        help="""Whether to reconstruct all events without existing
        reconstructions AND re-reconstruct all events that have existing
        reconstructions, regardless if their `fit_status` is OK or some form of
        failure""",
    )

    split_kwargs = init_obj.parse_args(
        dom_tables=True, tdi_tables=True, events=True, parser=parser
    )

    return split_kwargs


if __name__ == "__main__":
    # pylint: disable=invalid-name
    kwargs = parse_args()
    other_kw = kwargs.pop("other_kw")
    method = other_kw.pop("method")
    redo_failed = other_kw.pop("redo_failed")
    redo_all = other_kw.pop("redo_all")
    kwargs.update(other_kw)
    my_reco = Reco(**kwargs)
    my_reco.run(methods=method, redo_failed=redo_failed, redo_all=redo_all)<|MERGE_RESOLUTION|>--- conflicted
+++ resolved
@@ -85,11 +85,8 @@
         "crs",
         "crs_prefit",
         "mn8d",
-<<<<<<< HEAD
         "stopping_atm_muon_crs",
-=======
         "dn8d",
->>>>>>> 8c0ef020
         "nlopt",
         "scipy",
         "skopt",

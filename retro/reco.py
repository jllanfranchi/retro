#!/usr/bin/env python
# -*- coding: utf-8 -*-
# pylint: disable=wrong-import-position, redefined-outer-name, range-builtin-not-iterating, too-many-locals

"""
Instantiate Retro tables and find the max over the log-likelihood space.
"""

from __future__ import absolute_import, division, print_function

__all__ = ['RetroReco', 'parse_args']

__author__ = 'J.L. Lanfranchi, P. Eller'
__license__ = '''Copyright 2017 Justin L. Lanfranchi

Licensed under the Apache License, Version 2.0 (the "License");
you may not use this file except in compliance with the License.
You may obtain a copy of the License at

    http://www.apache.org/licenses/LICENSE-2.0

Unless required by applicable law or agreed to in writing, software
distributed under the License is distributed on an "AS IS" BASIS,
WITHOUT WARRANTIES OR CONDITIONS OF ANY KIND, either express or implied.
See the License for the specific language governing permissions and
limitations under the License.'''

from argparse import ArgumentParser
from collections import OrderedDict

from os.path import abspath, dirname, join
import pickle
import sys
import time

import numpy as np
from scipy import stats

if __name__ == '__main__' and __package__ is None:
    RETRO_DIR = dirname(dirname(abspath(__file__)))
    if RETRO_DIR not in sys.path:
        sys.path.append(RETRO_DIR)
from retro import init_obj
from retro.const import PEGLEG_PARAM_NAMES, SCALING_PARAM_NAMES
from retro.retro_types import EVT_DOM_INFO_T, EVT_HIT_INFO_T
from retro.utils.geom import rotate_point, add_vectors
from retro.utils.misc import expand, mkdir, sort_dict
from retro.utils.stats import estimate_from_llhp
from retro.priors import (
    get_prior_def,
    get_prior_fun,
    PRI_UNIFORM,
    PRI_LOG_NORMAL,
    PRI_LOG_UNIFORM,
)
from retro.hypo.discrete_muon_kernels import pegleg_eval

report_after = 100
SAVE_FULL_INFO = False
#USE_PRIOR_UNWEIGHTING = False
USE_PRIOR_UNWEIGHTING = True

class RetroReco(object):

    def __init__(self, events_kw, dom_tables_kw, other_kw):
        self.get_events = init_obj.get_events(**events_kw)
        self.outdir = other_kw.get('outdir')
        self.outdir = expand(self.outdir)
        mkdir(self.outdir)
        self.setup_tables(dom_tables_kw)
        self.out_prefix = None
        self.current_event = None
        self.hypo_handler = None
        self.priors = None
        self.loglike = None


    @property
    def events_iterator(self):
        for event_idx, event in self.get_events:
            self.out_prefix = join(self.outdir, 'evt{}-'.format(event_idx))
            print('Output files prefix: "{}"\n'.format(self.out_prefix))
            self.current_event = event
            yield event

    @property
    def n_params(self):
        return self.hypo_handler.n_params

    @property
    def n_opt_params(self):
        return self.hypo_handler.n_opt_params

    def setup_tables(self, dom_tables_kw):
        self.dom_tables = init_obj.setup_dom_tables(**dom_tables_kw)
        # check tables are finite:
        for tbl in self.dom_tables.tables:
            assert np.sum(~np.isfinite(tbl['weight'])) == 0, 'table not finite!'
            assert np.sum(tbl['weight'] < 0) == 0, 'table is negative!'
            assert np.min(tbl['index']) >= 0, 'table has negative index'
            assert np.max(tbl['index']) < self.dom_tables.template_library.shape[0], 'table too large index'
        assert np.sum(~np.isfinite(self.dom_tables.template_library)) == 0, 'templates not finite!'
        assert np.sum(self.dom_tables.template_library < 0) == 0, 'templates not finite!'

    def setup_hypo(self, **kwargs):
        self.hypo_handler = init_obj.setup_discrete_hypo(**kwargs)

    def run(self, method):
        """Run reconstructions.

        Parameters
        ----------
        method : str
            One of "multinest", "nlopt", "scipy", or "skopt".

        """
        print('Running reconstructions...')
        t00 = time.time()


        for event in self.events_iterator:
            t_start = []
            t0 = time.time()

            # setup hypo
            self.setup_hypo(cascade_kernel='scaling_aligned_one_dim',
                            track_kernel='pegleg',
                            track_time_step=1.,
                            )

            self.hypo_handler.fixed_params = OrderedDict()
            self.hypo_handler.fixed_params['time'] = 10000

            if method in ['multinest', 'test', 'truth', 'crs', 'scipy', 'nlopt', 'skopt']:
                retrun_param_values = []
                return_log_likelihoods = []

                # Setup prior
                prior_defs = OrderedDict()
                prior_defs['x'] = {'kind':'SPEFit2'}
                prior_defs['y'] = {'kind':'SPEFit2'}
                prior_defs['z'] = {'kind':'SPEFit2'}
                prior_defs['time'] = {'kind':'SPEFit2'}
                self.generate_prior(prior_defs)

                # Setup llh function
                self.generate_loglike(
                    retrun_param_values=retrun_param_values,
                    return_log_likelihoods=return_log_likelihoods,
                    t_start=t_start,
                )

                if method == 'test':
                    settings = self.run_test()
                if method == 'truth':
                    settings = self.run_with_truth()
                elif method == 'crs':
                    settings = self.run_crs(
                        n_live=160,
                        max_iter=20000,
                        max_noimprovement=2000,
                        fn_std=0.1,
                        use_priors=False,
                        sobol=True
                    )
                elif method == 'multinest':
                    settings = self.run_multinest(
                        importance_sampling=True,
                        max_modes=1,
                        const_eff=True,
                        n_live=160,
                        evidence_tol=0.5,
                        sampling_eff=0.3,
                        max_iter=10000,
                        seed=0,
                    )
                elif method == 'scipy':
                    settings = self.run_scipy(
                        method='differential_evolution',
                        eps=0.02
                    )
                elif method == 'nlopt':
                    settings = self.run_nlopt()
                elif method == 'skopt':
                    settings = self.run_skopt()

                t1 = time.time()

                llhp = self.make_llhp(return_log_likelihoods, retrun_param_values, fname=None)
                opt_meta = self.make_meta_dict(settings, llhp=llhp, time=t1-t0, fname='opt_meta')
                estimate = self.make_estimate(llhp, opt_meta, fname='estimate')

            else:
                raise ValueError('Unknown `Method` {}'.format(method))

        print('Total script run time is {:.3f} s'.format(time.time() - t00))

    def generate_prior(self, prior_defs):
        """Generate the prior transform functions + info for a given event.

        Parameters
        ----------

        prior_defs : dict
        """
        prior_funcs = []
        self.priors_used = OrderedDict()

        for dim_num, dim_name in enumerate(self.hypo_handler.opt_param_names):
            if prior_defs.has_key(dim_name):
                kwargs = prior_defs[dim_name]
            else:
                kwargs = {}

            prior_fun, prior_def = get_prior_fun(
                dim_num=dim_num,
                dim_name=dim_name,
                event=self.current_event,
                **kwargs
            )
            prior_funcs.append(prior_fun)
            self.priors_used[dim_name] = prior_def

        def prior(cube, ndim=None, nparams=None): # pylint: disable=unused-argument
            """Apply `prior_funcs` to the hypercube to map values from the unit
            hypercube onto values in the physical parameter space.

            The result overwrites the values in `cube`.

            Parameters
            ----------
            cube
            ndim
            nparams

            """
            for prior_func in prior_funcs:
                prior_func(cube)

        self.prior = prior

    def generate_loglike(self, retrun_param_values, return_log_likelihoods, t_start):
        """Generate the LLH callback function for a given event

        Parameters
        ----------
        retrun_param_values : list
        return_log_likelihoods : list
        t_start : list

        """
        # -- Variables to be captured by `loglike` closure -- #


        all_param_names = self.hypo_handler.all_param_names
        hypo_param_names = self.hypo_handler.hypo_param_names
        opt_param_names = self.hypo_handler.opt_param_names
        n_opt_params = self.hypo_handler.n_opt_params

        fixed_params = self.hypo_handler.fixed_params

        event = self.current_event

        hits = event['hits']
        hits_indexer = event['hits_indexer']
        hypo_handler = self.hypo_handler
        pegleg_muon_dt = hypo_handler.pegleg_kernel_kwargs.get('dt')
        pegleg_muon_const_e_loss = False

        get_llh = self.dom_tables._get_llh # pylint: disable=protected-access
        dom_info = self.dom_tables.dom_info
        tables = self.dom_tables.tables
        table_norms = self.dom_tables.table_norms
        t_indep_tables = self.dom_tables.t_indep_tables
        t_indep_table_norms = self.dom_tables.t_indep_table_norms
        sd_idx_table_indexer = self.dom_tables.sd_idx_table_indexer

        truth_info = OrderedDict()
        truth_info['x'] = event['truth']['x']
        truth_info['y'] = event['truth']['y']
        truth_info['z'] = event['truth']['z']
        truth_info['time'] = event['truth']['time']
        truth_info['zenith'] = np.arccos(event['truth']['coszen'])
        truth_info['azimuth'] = event['truth']['azimuth']
        truth_info['track_azimuth'] = event['truth']['longest_daughter_azimuth']
        truth_info['track_zenith'] = np.arccos(event['truth']['longest_daughter_coszen'])
        truth_info['track_energy'] = event['truth']['longest_daughter_energy']
        truth_info['cascade_azimuth'] = event['truth']['cascade_azimuth']
        truth_info['cascade_zenith'] = np.arccos(event['truth']['cascade_coszen'])
        truth_info['cascade_energy'] = event['truth']['cascade_energy']
        truth_info['neutrino_energy'] = event['truth']['energy']

        num_operational_doms = np.sum(dom_info['operational'])

        # Array containing only DOMs operational during the event & info
        # relevant to the hits these DOMs got (if any)
        event_dom_info = np.zeros(shape=num_operational_doms, dtype=EVT_DOM_INFO_T)

        # Array containing all relevant hit info for the event, including a
        # pointer back to the index of the DOM in the `event_dom_info` array
        event_hit_info = np.zeros(shape=hits.size, dtype=EVT_HIT_INFO_T)

        # Copy 'time' and 'charge' over directly; add 'event_dom_idx' below
        event_hit_info[['time', 'charge']] = hits[['time', 'charge']]

        copy_fields = ['sd_idx', 'x', 'y', 'z', 'quantum_efficiency', 'noise_rate_per_ns']

        print('all noise rate %.5f'%np.sum(dom_info['noise_rate_per_ns']))
        print('DOMs with zero noise %i'%np.sum(dom_info['noise_rate_per_ns'] == 0))

        # Fill `event_{hit,dom}_info` arrays only for operational DOMs
        for dom_idx, this_dom_info in enumerate(dom_info[dom_info['operational']]):
            this_event_dom_info = event_dom_info[dom_idx:dom_idx+1]
            this_event_dom_info[copy_fields] = this_dom_info[copy_fields]
            sd_idx = this_dom_info['sd_idx']
            this_event_dom_info['table_idx'] = sd_idx_table_indexer[sd_idx]

            # Copy any hit info from `hits_indexer` and total charge from
            # `hits` into `event_hit_info` and `event_dom_info` arrays
            this_hits_indexer = hits_indexer[hits_indexer['sd_idx'] == sd_idx]
            if len(this_hits_indexer) == 0:
                this_event_dom_info['hits_start_idx'] = 0
                this_event_dom_info['hits_stop_idx'] = 0
                this_event_dom_info['total_observed_charge'] = 0
                continue

            start = this_hits_indexer[0]['offset']
            stop = start + this_hits_indexer[0]['num']
            event_hit_info[start:stop]['event_dom_idx'] = dom_idx
            this_event_dom_info['hits_start_idx'] = start
            this_event_dom_info['hits_stop_idx'] = stop
            this_event_dom_info['total_observed_charge'] = (
                np.sum(hits[start:stop]['charge'])
            )

        print('this evt. noise rate %.5f'%np.sum(event_dom_info['noise_rate_per_ns']))
        print('DOMs with zero noise: %i'%np.sum(event_dom_info['noise_rate_per_ns'] == 0))
        # settings those to minimum noise
        noise = event_dom_info['noise_rate_per_ns']
        mask = noise < 1e-7
        noise[mask] = 1e-7
        print('this evt. noise rate %.5f'%np.sum(event_dom_info['noise_rate_per_ns']))
        print('DOMs with zero noise: %i'%np.sum(event_dom_info['noise_rate_per_ns'] == 0))
        print('min noise: ', np.min(noise))
        print('mean noise: ', np.mean(noise))

        assert np.sum(event_dom_info['quantum_efficiency'] <= 0) == 0, 'negative QE'
        assert np.sum(event_dom_info['total_observed_charge']) > 0, 'no charge'
        assert np.isfinite(np.sum(event_dom_info['total_observed_charge'])), 'inf charge'


        def loglike(cube, ndim=None, nparams=None): # pylint: disable=unused-argument
            """Get log likelihood values.

            Defined as a closure to capture particulars of the event and priors without
            having to pass these as parameters to the function.

            Note that this is called _after_ `prior` has been called, so `cube`
            already contains the parameter values scaled to be in their physical
            ranges.

            Parameters
            ----------
            cube
            ndim : int, optional
            nparams : int, optional

            Returns
            -------
            llh : float

            """
            t0 = time.time()
            if not t_start:
                t_start.append(time.time())

            hypo = OrderedDict(list(zip(opt_param_names, cube)))

            generic_sources = hypo_handler.get_generic_sources(hypo)
            pegleg_sources = hypo_handler.get_pegleg_sources(hypo)
            scaling_sources = hypo_handler.get_scaling_sources(hypo)

            llh, pegleg_idx, scalefactor = get_llh(
                generic_sources=generic_sources,
                pegleg_sources=pegleg_sources,
                scaling_sources=scaling_sources,
                event_hit_info=event_hit_info,
                event_dom_info=event_dom_info,
                tables=tables,
                table_norms=table_norms,
                t_indep_tables=t_indep_tables,
                t_indep_table_norms=t_indep_table_norms,
                pegleg_stepsize=1,
            )
            assert np.isfinite(llh), 'LLH not finite'
            assert llh < 0, 'LLH positive'

            pegleg_result = pegleg_eval(
                pegleg_idx=pegleg_idx,
                dt=pegleg_muon_dt,
                const_e_loss=pegleg_muon_const_e_loss,
            )
            result = tuple(cube[:n_opt_params]) + tuple(fixed_params.values()) + (pegleg_result, scalefactor)
            retrun_param_values.append(result)

            return_log_likelihoods.append(llh)
            n_calls = len(return_log_likelihoods)
            t1 = time.time()

            if n_calls % report_after == 0:

                print('')
                msg = 'truth:                '
                for key, val in zip(all_param_names, result):
                    try:
                        msg += ' %s=%.1f'%(key, truth_info[key])
                    except KeyError:
                        pass
                print(msg)
                t_now = time.time()
                best_idx = np.argmax(return_log_likelihoods)
                best_llh = return_log_likelihoods[best_idx]
                best_p = retrun_param_values[best_idx]
                msg = 'best llh = {:.3f} @ '.format(best_llh)
                for key, val in zip(all_param_names, best_p):
                    msg += ' %s=%.1f'%(key, val)
                print(msg)
                msg = 'this llh = {:.3f} @ '.format(llh)
                for key, val in zip(all_param_names, result):
                    msg += ' %s=%.1f'%(key, val)
                print(msg)
                print('{} LLH computed'.format(n_calls))
                print('avg time per llh: {:.3f} ms'.format((t_now - t_start[0])/n_calls*1000))
                print('this llh took:    {:.3f} ms'.format((t1 - t0)*1000))
                print('')

            return llh

        self.loglike = loglike

    def make_llhp(self, return_log_likelihoods, retrun_param_values, fname=None):
        '''
        create a structured numpy array containing the reco infromation
        Also add derived dimensions
        '''
        # Setup LLHP dtype
        dim_names = list(self.hypo_handler.all_param_names)

        # add derived quantities
        derived_dim_names = ['energy', 'azimuth', 'zenith']
        if 'cascade_d_zenith' in dim_names and 'cascade_d_azimuth' in dim_names:
            derived_dim_names += ['cascade_zenith', 'cascade_azimuth']

        all_dim_names = dim_names + derived_dim_names

        llhp_t = np.dtype([(field, np.float32) for field in ['llh'] + all_dim_names])

        # dump
        llhp = np.zeros(shape=len(retrun_param_values), dtype=llhp_t)
        llhp['llh'] = return_log_likelihoods
        llhp[dim_names] = retrun_param_values

        
        # create derived dimensions
        if 'energy' in derived_dim_names:
            if 'track_energy' in dim_names:
                llhp['energy'] += llhp['track_energy']
            if 'cascade_energy' in dim_names:
                llhp['energy'] += llhp['cascade_energy']

        if 'cascade_d_zenith' in dim_names and 'cascade_d_azimuth' in dim_names:
            # create cascade angles from delta angles
            rotate_point(p_theta = llhp['cascade_d_zenith'], p_phi = llhp['cascade_d_azimuth'],
                         rot_theta = llhp['track_zenith'], rot_phi = llhp['track_azimuth'],
                         q_theta = llhp['cascade_zenith'], q_phi = llhp['cascade_azimuth'])

        if 'track_zenith' in all_dim_names and 'track_azimuth' in all_dim_names:
            if 'cascade_zenith' in all_dim_names and 'cascade_azimuth' in all_dim_names:
                # this resulting radius we won't need, but need to supply an array to the function
                r_out = np.empty(shape=llhp.shape, dtype=np.float32)
                # combine angles:
                add_vectors(r1 = llhp['track_energy'], theta1 = llhp['track_zenith'], phi1 = llhp['track_azimuth'],
                            r2 = llhp['cascade_energy'], theta2 = llhp['cascade_zenith'], phi2 = llhp['cascade_azimuth'],
                            r3 = r_out, theta3 = llhp['zenith'], phi3 = llhp['azimuth'])
            else:
                # in this case there is no cascade angles
                llhp['zenith'] = llhp['track_zenith']
                llhp['azimuth'] = llhp['track_azimuth']

        elif 'cascade_zenith' in all_dim_names and 'cascade_azimuth' in all_dim_names:
            # in this case there are no track angles
            llhp['zenith'] = llhp['cascade_zenith']
            llhp['azimuth'] = llhp['cascade_azimuth']

        # save full info
        if fname is not None:
            llhp_outf = self.out_prefix + fname + '.npy'
            print('Saving llhp to "{}"...'.format(llhp_outf))
            np.save(llhp_outf, llhp)

        return llhp

    def make_meta_dict(self, settings, llhp=None, time=-1, fname=None):
        '''
        create meta information dictionary
        '''
        opt_meta = OrderedDict([
            ('params', list(self.hypo_handler.all_param_names)),
            ('priors_used', self.priors_used),
            ('settings', sort_dict(settings)),
        ])
        opt_meta['num_llhp'] = llhp.shape
        opt_meta['run_time'] = time

        if fname is not None:
            opt_meta_outf = self.out_prefix + fname + '.pkl'
            print('Saving metadata to "{}"'.format(opt_meta_outf))
            pickle.dump(
                opt_meta,
                open(opt_meta_outf, 'wb'),
                protocol=pickle.HIGHEST_PROTOCOL
            )

        return opt_meta

    def make_estimate(self, llhp, opt_meta=None, fname=None):
        '''
        create estimate from llhp
        '''
        estimate = estimate_from_llhp(llhp=llhp, meta=opt_meta)
        if fname is not None:
            estimate_outf = self.out_prefix + fname + '.pkl'
            print('Saving estimate to "{}"'.format(estimate_outf))
            pickle.dump(
                estimate,
                open(estimate_outf, 'wb'),
                protocol=pickle.HIGHEST_PROTOCOL
            )

        return estimate


    def run_test(self):
        '''
        Random sampling instead of an actual minimizer
        '''
        rand = np.random.RandomState()
        for i in range(100):
            param_vals = rand.uniform(0,1,self.n_opt_params)
            self.prior(param_vals)
            llh = self.loglike(param_vals)
        return OrderedDict()

    def run_with_truth(self, rand_dims=[], n_samples=10000):
        '''
        Run with for all params set to truth except the dimensions defined, whcih will be randomized

        Parameters
        ----------
        rand_dims : list
            dimesnions which to randomly sample
        n_samples : int

        '''
        truth = self.current_event['truth']
        true_params = np.zeros(self.n_opt_params)

        for i,name in enumerate(self.hypo_handler.opt_param_names):
            if name in ['x', 'y', 'z', 'time']:
                true_params[i] = truth[name]
            elif name == 'track_zenith':
                true_params[i] = np.arccos(truth['coszen'])
            elif name == 'track_azimuth':
                true_params[i] = truth['azimuth']
            else:
                raise NotImplementedError()
        rand = np.random.RandomState()
        if len(rand_dims) > 1:
            for i in range(n_samples):
                rand_params = rand.uniform(0,1,self.n_opt_params)
                self.prior(rand_params)
                param_vals = np.zeros(self.n_opt_params)
                param_vals[:] = true_params[:]
                param_vals[rand_dims] = rand_params[rand_dims]
                llh = self.loglike(param_vals)
        else:
            llh = self.loglike(true_params)

        return OrderedDict()

    def run_crs(self, n_live=160, max_iter=20000, max_noimprovement=2000, fn_std=0.1, use_priors=False, sobol=True):
        '''
        Implementation of the CRS2 algoriyhm with local mutation as described in
        JOURNAL OF OPTIMIZATION THEORY AND APPLICATIONS: Vol. 130, No. 2, pp. 253–264,
        August 2006 (C 2006) DOI: 10.1007/s10957-006-9101-0

        Adapted to work with spherical corrdinates (correct centroid calculation, reflection and mutation)

        At the moment the number of cartesian (standard) parameters `n_cart` and spherical parameters `n_spher` is hard coded
        Furthermore, all cartesian coordinates must come first followed by `azimuth_1, zenith_1, azimuth_2, zenith_2, ...`

        Parameters
        ----------

        n_live : int
            number of live points
        max_iter : int
            maximumm iterations
        max_noimprovement : int
            maximum iterations with no improvemet of best point
        fn_std : float
            break if stddev of function values accross all livepoints drops below
        use_priors : bool
            use priors during minimization
        sobol : bool
            use sobol sequence

        '''
        rand = np.random.RandomState()

        # if true: use priors (for cartesian coordinates only) during minimization
        # if false: use priors only to generate initial population, then perform minimization on actual parameter values

        from sobol import i4_sobol

        def fun(x): 
            '''
            callable for minimizer
            '''
            if use_priors:
                param_vals = np.zeros_like(x)
                param_vals[:n_cart] = x[:n_cart]
                self.prior(param_vals)
                param_vals[n_cart:] = x[n_cart:]
            else:
                param_vals = x
            llh = self.loglike(param_vals)
            return -llh

        n = self.n_opt_params
        names = self.hypo_handler.opt_param_names

        # figure out which are cartesian and which spherical
        cart = set(names) & set(['time','x', 'y', 'z'])
        n_cart = len(cart)
        assert set(names[:n_cart]) == cart

        if n > n_cart:
            n_spher = int((n-n_cart)/2)
        for spher in range(n_spher):
            assert 'az' in names[n_cart+spher*2]
            assert 'zen' in names[n_cart+spher*2+1]

        # type to store spherical coordinates and handy quantities
        spher_cord = np.dtype([('zen',np.float32),
                               ('az', np.float32),
                               ('x', np.float32),
                               ('y', np.float32),
                               ('z', np.float32),
                               ('sinzen', np.float32),
                               ('coszen', np.float32),
                               ('sinaz', np.float32),
                               ('cosaz', np.float32),
                               ])

        def create_x(x_cart, x_spher):
            '''
            patch back together the cartesian and spherical coordinates into one array
            '''
            # ToDO: make proper
            x = np.empty(n)
            x[:n_cart] = x_cart
            x[n_cart+1::2] = x_spher['zen']
            x[n_cart::2] = x_spher['az']
            return x

        def fill_from_spher(s):
            '''
            fill in the remaining values giving the two angles `zen` and `az`
            '''
            s['sinzen'] = np.sin(s['zen'])
            s['coszen'] = np.cos(s['zen'])
            s['sinaz'] = np.sin(s['az'])
            s['cosaz'] = np.cos(s['az'])
            s['x'] = s['sinzen'] * s['cosaz']
            s['y'] = s['sinzen'] * s['sinaz']
            s['z'] = s['coszen']

        def fill_from_cart(s_vector):
            '''
            fill in the remaining values giving the cart, coords. `x`, `y` and `z`
            '''

            for s in s_vector:
                radius = np.sqrt(s['x']**2 + s['y']**2 + s['z']**2)
                if not radius == 0:
                    # make sure they're length 1
                    s['x'] /= radius
                    s['y'] /= radius
                    s['z'] /= radius
                    s['az'] = np.arctan2(s['y'], s['x']) % (2 * np.pi)
                    s['coszen'] = s['z']
                    s['zen'] = np.arccos(s['coszen'])
                    s['sinzen'] = np.sin(s['zen'])
                    s['sinaz'] = np.sin(s['az'])
                    s['cosaz'] = np.cos(s['az'])
                else:
                    s['z'] = 1
                    s['az'] = 0
                    s['zen'] = 0
                    s['coszen'] = 1
                    s['sinzen'] = 0
                    s['cosaz'] = 1
                    s['sinaz'] = 0


        def reflect(old, centroid, new):
            '''
            reflect the old point around the centroid into the new point on the sphere
            '''

            x = old['x']
            y = old['y']
            z = old['z']

            ca = centroid['cosaz']
            sa = centroid['sinaz']
            cz = centroid['coszen']
            sz = centroid['sinzen']
            
            new['x'] = 2*ca*cz*sz*z + x*(ca*(-ca*cz**2 + ca*sz**2) - sa**2) + y*(ca*sa + sa*(-ca*cz**2 + ca*sz**2))
            new['y'] = 2*cz*sa*sz*z + x*(ca*sa + ca*(-cz**2*sa + sa*sz**2)) + y*(-ca**2 + sa*(-cz**2*sa + sa*sz**2))
            new['z'] = 2*ca*cz*sz*x + 2*cz*sa*sz*y + z*(cz**2 - sz**2)

            fill_from_cart(new)

        #N = 10 * (n + 1)
        N = n_live
        assert N > n + 1

        # that many more initial individuals (didn;t seem to help realy)
        initial_factor = 1

        S_cart = np.zeros(shape=(N*initial_factor,n_cart))
        S_spher = np.zeros(shape=(N*initial_factor,n_spher), dtype=spher_cord)
        fx = np.zeros(shape=(N*initial_factor,))


        # initial population
        for i in range(N*initial_factor):
            # sobol seems to do slightly better
            if sobol:
                x, _ = i4_sobol(n, i+1)
            else:
                x = rand.uniform(0,1,n)
            param_vals = np.copy(x)
            self.prior(param_vals)
            # always transform angles!
            x[n_cart:] = param_vals[n_cart:]
            if not use_priors:
                x[:n_cart] = param_vals[:n_cart]

            # break up into cartesiand and spherical coordinates
            # ToDO: make proper
            S_cart[i] = x[:n_cart]
            S_spher[i]['zen'] = x[n_cart+1::2]
            S_spher[i]['az'] = x[n_cart::2]
            fill_from_spher(S_spher[i])
            fx[i] = fun(x)


        if initial_factor > 1:
            # cut down to best N
            mask = fx <= np.percentile(fx, 100./initial_factor)
            S_cart = S_cart[mask]
            S_spher = S_spher[mask]
            fx = fx[mask]


        best_llh = np.min(fx)
        no_improvement_counter = -1

        simplex_success = 0
        mutation_success = 0
        whateverido = 0
        failure = 0
        stopping_flag = 0
        for k in range(max_iter):

            if k % report_after == 0:
                print('simplex: %i, mutation: %i, mine: %i, failed: %i'%(simplex_success, mutation_success, whateverido, failure))

            # minimizer loop

            # break condition
            if np.std(fx) < fn_std:
                print('std below threshold, stopping.')
                stopping_flag = 1
                break

            if no_improvement_counter > max_noimprovement:
                print('no improvement found, stopping.')
                stopping_flag = 2
                break

            new_best_llh = np.min(fx)
            if new_best_llh < best_llh:
                best_llh = new_best_llh
                no_improvement_counter = 0
            else:
                no_improvement_counter += 1

            worst_idx = np.argmax(fx)
            best_idx = np.argmin(fx)

            # choose n random points but not best
            choice = rand.choice(N-1, n, replace=False)
            choice[choice >= best_idx] +=1

            # cardtesian centroid
            centroid_cart = (np.sum(S_cart[choice[:-1]], axis=0) + S_cart[best_idx]) / n
            # reflect point
            new_x_cart = 2*centroid_cart - S_cart[choice[-1]]

            # spherical centroid
            centroid_spher = np.zeros(n_spher, dtype=spher_cord)
            centroid_spher['x'] = (np.sum(S_spher['x'][choice[:-1]], axis=0) + S_spher['x'][best_idx]) / n
            centroid_spher['y'] = (np.sum(S_spher['y'][choice[:-1]], axis=0) + S_spher['y'][best_idx]) / n
            centroid_spher['z'] = (np.sum(S_spher['z'][choice[:-1]], axis=0) + S_spher['z'][best_idx]) / n
            fill_from_cart(centroid_spher)
            # reflect point
            new_x_spher = np.zeros(n_spher, dtype=spher_cord)
            reflect(S_spher[choice[-1]], centroid_spher, new_x_spher)

            if use_priors:
                outside = np.any(new_x_cart < 0) or np.any(new_x_cart > 1)
            else:
                outside = False

            if not outside:
                new_fx = fun(create_x(new_x_cart, new_x_spher))

                if new_fx < fx[worst_idx]:
                    # found better point
                    S_cart[worst_idx] = new_x_cart
                    S_spher[worst_idx] = new_x_spher
                    fx[worst_idx] = new_fx
                    simplex_success += 1
                    continue

            # mutation
            w = rand.uniform(0, 1, n_cart)
            #w = rand.uniform(-0.5, 1.5, n_cart)
            new_x_cart2 = (1 + w) * S_cart[best_idx] - w * new_x_cart

            # first reflect at best point
            reflected_new_x_spher = np.zeros(n_spher, dtype=spher_cord)
            reflect(new_x_spher, S_spher[best_idx], reflected_new_x_spher)

            new_x_spher2 = np.zeros_like(new_x_spher)

            # now do a combination of best and reflected point with weight w
            for dim in ['x', 'y', 'z']:
                #w = rand.uniform(-0.5, 1.5, n_spher)
                w = rand.uniform(0, 1, n_spher)
                new_x_spher2[dim] = (1 - w) * S_spher[best_idx][dim] + w * reflected_new_x_spher[dim]
            fill_from_cart(new_x_spher2)

            if use_priors:
                outside = np.any(new_x_cart2 < 0) or np.any(new_x_cart2 > 1)
            else:
                outside = False

            if not outside:
                new_fx = fun(create_x(new_x_cart2, new_x_spher2))

                if new_fx < fx[worst_idx]:
                    #print('-> MUT accepted')
                    # found better point
                    S_cart[worst_idx] = new_x_cart2
                    S_spher[worst_idx] = new_x_spher2
                    fx[worst_idx] = new_fx
                    mutation_success += 1
                    continue

            '''
            # random sampling of new point

            # sample new cartesian coordinates from distribution given the livepoints
            mean_cart = np.average(S_cart, axis=0)
            cov_cart = np.cov(S_cart.T)
            new_x_cart = rand.multivariate_normal(mean_cart, cov_cart, 1)[0]
            # random new angle
            new_x_spher['az'] = rand.uniform(0,2*np.pi,n_spher)
            new_x_spher['zen'] = np.arccos(rand.uniform(-1,1,n_spher))
            fill_from_spher(new_x_spher)

            new_fx = fun(create_x(new_x_cart, new_x_spher))

            if new_fx < fx[worst_idx]:
                # found better point
                S_cart[worst_idx] = new_x_cart
                S_spher[worst_idx] = new_x_spher
                fx[worst_idx] = new_fx
                whateverido += 1
                continue
            '''
            
            # if we get here no method was successful in replacing worst point -> start over
            failure += 1


        res = OrderedDict()
        res['method'] = 'CRS2spherical+lm+sampling'
        res['n_live'] = n_live
        res['max_iter'] = max_iter
        res['max_noimprovement'] = max_noimprovement
        res['fn_std'] = fn_std
        res['use_priors'] = use_priors
        res['sobol'] = sobol
        res['stopping_flag'] = stopping_flag
        res['num_simplex'] = simplex_success
        res['num_mutation'] = mutation_success
        res['num_sampling'] = whateverido
        res['num_failure'] = failure
        res['num+tot'] = k
        return res

        # now let's do some sampling
        #import emcee

        #az_dim = 4
        #zen_dim = 5

        #def lnprob(new_x):
        #    '''
        #    function for sampler
        #    '''
        #    while new_x[zen_dim] < 0 or new_x[zen_dim] > np.pi:
        #        new_x[az_dim] += np.pi
        #        if new_x[zen_dim] < 0:
        #            new_x[zen_dim] = -new_x[zen_dim]
        #        else:
        #            new_x[zen_dim] = np.pi - new_x[zen_dim]

        #    new_x[az_dim] = new_x[az_dim] % (2 * np.pi)
        #    new_llh = fun(new_x)
        #    return -new_llh

        #

        ## first create array without dtype (otherwise covariance doesn't work)

        ### bigger arrays to also contain sampled points 
        #S = np.zeros(shape=(N,n))
        ###f = np.full(2*N, np.inf)

        ### set the first half
        #for i in range(N):
        #    S[i] = create_x(S_cart[i], S_spher[i])

        #sampler = emcee.EnsembleSampler(N, n, lnprob)
        #sampler.run_mcmc(S, 42)



        ##f[:N] = fx
        #

        #N_sampling = 10000
        #counter = 0

        #while counter < N_sampling:
        #    #print('Sampling round %i'%k)

        #    
        #    az_values = S[:,az_dim]

        #    # move the azimuths
        #    circmean = stats.circmean(az_values)
        #    if circmean > np.pi:
        #        az_values[az_values < circmean - np.pi] += (2 * np.pi)
        #    else:
        #        az_values[az_values > circmean + np.pi] -= (2 * np.pi)
        #    
        #    worst_idx = np.argmax(fx)
        #    worst_llh = fx[worst_idx]

        #    best_idx = np.argmin(fx)

        #    weights = np.exp(fx - np.max(fx))

        #    # calculate mean and covariance
        #    #mean = np.average(S, axis=0, weights=weights)
        #    #print(mean)
        #    mean = S[best_idx]
        #    cov = np.cov(S.T[:az_dim])

        #    az_values = az_values % (2 * np.pi)

        #    for j in range(100):
        #        new_x = np.zeros(n)
        #        for i in range(n):
        #            new_x[i] = rand.randn(1) * np.std(S[:,i]) + mean[i]

        #        #new_x[:az_dim] = rand.multivariate_normal(mean[:az_dim], cov, 1)[0]
        #        #new_x[az_dim] = rand.randn(1) * np.std(az_values) + mean[az_dim]
        #        #new_x[zen_dim] = rand.randn(1) * np.std(S[:,zen_dim]) + mean[zen_dim]

        #        while new_x[zen_dim] < 0 or new_x[zen_dim] > np.pi:
        #            new_x[az_dim] += np.pi
        #            if new_x[zen_dim] < 0:
        #                new_x[zen_dim] = -new_x[zen_dim]
        #            else:
        #                new_x[zen_dim] = np.pi - new_x[zen_dim]

        #        new_x[az_dim] = new_x[az_dim] % (2 * np.pi)
        #        new_llh = fun(new_x)
        #        counter += 1
        #        if new_llh < worst_llh:
        #            S[worst_idx] = new_x
        #            fx[worst_idx] = new_llh
        #            #print('found better point after %i trials'%j)
        #            break
        #        else:
        #            if j == 99:
        #                print('failed to find better point in 100 trials')

        #        
        #    # fold in zeniths and flip azimuths
        #    #zen_values = S[:,zen_dim]
        #    #az_values = S[:,az_dim]
        #    #while np.any(zen_values < 0) or np.any(zen_values > np.pi):
        #    #    az_values[zen_values < 0] += np.pi
        #    #    az_values[zen_values > np.pi] += np.pi
        #    #    zen_values[zen_values < 0] = -zen_values[zen_values < 0]
        #    #    zen_values[zen_values > np.pi] = np.pi - zen_values[zen_values > np.pi]

        #    ## make sure boundaries are ok?
        #    #az_values = az_values % (2 * np.pi)
        #    

        #    # evaluate LLH
        #    #for i in range(N,2*N):
        #    #    f[i] = fun(S[i])
        #    #
        #    ## find best half
        #    #mask = f <= np.median(f)

        #    ## reset first half
        #    #S[:N] = S[mask]
        #    #f[:N] = f[mask]


        #return OrderedDict()

    def run_scipy(self, method, eps):
        from scipy import optimize

        # initial guess
        x0 = 0.5 * np.ones(shape=self.n_opt_params)

        def fun(x, *args): # pylint: disable=unused-argument, missing-docstring
            param_vals = np.copy(x)
            self.prior(param_vals)
            llh = self.loglike(param_vals)
            del param_vals
            return -llh

        bounds = [(eps, 1 - eps)]*self.n_opt_params
        settings = OrderedDict()
        settings['eps'] = eps

        if method == 'differential_evolution':
            optimize.differential_evolution(fun, bounds=bounds, popsize=100)
        else:
            optimize.minimize(fun, x0, method=method, bounds=bounds, options=settings)

        return settings

    def run_skopt(self):
        from skopt import gp_minimize #, forest_minimize

        # initial guess
        x0 = 0.5 * np.ones(shape=self.n_opt_params)

        def fun(x, *args): # pylint: disable=unused-argument, missing-docstring
            param_vals = np.copy(x)
            self.prior(param_vals)
            llh = self.loglike(param_vals)
            del param_vals
            return -llh

        bounds = [(0, 1)]*self.n_opt_params
        settings = OrderedDict()

        _ = gp_minimize(
            fun,                # function to minimize
            bounds,             # bounds on each dimension of x
            acq_func="EI",      # acquisition function
            n_calls=1000,       # number of evaluations of f
            n_random_starts=5,  # number of random initialization
            x0=list(x0),
        )

        return settings

    def run_nlopt(self):
        import nlopt

        def fun(x, grad): # pylint: disable=unused-argument, missing-docstring
            param_vals = np.copy(x)
            #print(param_vals)
            self.prior(param_vals)
            #print(param_vals)
            llh = self.loglike(param_vals)
            del param_vals
            return -llh

        # bounds
        lower_bounds = np.zeros(shape=self.n_opt_params)
        upper_bounds = np.ones(shape=self.n_opt_params)

        # for angles make bigger
        for i, name in enumerate(self.hypo_handler.opt_param_names):
            if 'azimuth' in name:
                lower_bounds[i] = -0.5
                upper_bounds[i] = 1.5
            if 'zenith' in name:
                lower_bounds[i] = -0.5
                upper_bounds[i] = 1.5

        # initial guess
        x0 = 0.5 * np.ones(shape=self.n_opt_params)

        # stepsize
        dx = np.zeros(shape=self.n_opt_params)
        for i in range(self.n_opt_params):
            if 'azimuth' in self.hypo_handler.opt_param_names[i]:
                dx[i] = 0.001
            elif 'zenith' in self.hypo_handler.opt_param_names[i]:
                dx[i] = 0.001
            elif self.hypo_handler.opt_param_names[i] in ('x', 'y'):
                dx[i] = 0.005
            elif self.hypo_handler.opt_param_names[i] == 'z':
                dx[i] = 0.002
            elif self.hypo_handler.opt_param_names[i] == 'time':
                dx[i] = 0.01

        # seed from several angles
        #opt = nlopt.opt(nlopt.LN_NELDERMEAD, self.n_opt_params)
        opt = nlopt.opt(nlopt.GN_CRS2_LM, self.n_opt_params)
        #opt = nlopt.opt(nlopt.LN_PRAXIS, self.n_opt_params)
        opt.set_lower_bounds([0.]*self.n_opt_params)
        opt.set_upper_bounds([1.]*self.n_opt_params)
        opt.set_min_objective(fun)
        opt.set_ftol_abs(0.1)
        
        # initial guess

        angles = np.linspace(0,1,3)
        angles = 0.5 * (angles[1:] + angles[:-1])

        for zen in angles:
            for az in angles:
                x0 = 0.5 * np.ones(shape=self.n_opt_params)
                
                for i in range(self.n_opt_params):
                    if 'azimuth' in self.hypo_handler.opt_param_names[i]:
                        x0[i] = az
                    elif 'zenith' in self.hypo_handler.opt_param_names[i]:
                        x0[i] = zen
                x = opt.optimize(x0) # pylint: disable=unused-variable

        #local_opt = nlopt.opt(nlopt.LN_NELDERMEAD, self.n_opt_params)
        #local_opt.set_lower_bounds([0.]*self.n_opt_params)
        #local_opt.set_upper_bounds([1.]*self.n_opt_params)
        #local_opt.set_min_objective(fun)
        ##local_opt.set_ftol_abs(0.5)
        ##local_opt.set_ftol_abs(100)
        ##local_opt.set_xtol_rel(10)
        #local_opt.set_ftol_abs(1)
        # global
        #opt = nlopt.opt(nlopt.G_MLSL, self.n_opt_params)
        #opt.set_lower_bounds([0.]*self.n_opt_params)
        #opt.set_upper_bounds([1.]*self.n_opt_params)
        #opt.set_min_objective(fun)
        #opt.set_local_optimizer(local_opt)
        #opt.set_ftol_abs(10)
        #opt.set_xtol_rel(1)
        #opt.set_maxeval(1111)

        #opt = nlopt.opt(nlopt.GN_ESCH, self.n_opt_params)
        #opt = nlopt.opt(nlopt.GN_ISRES, self.n_opt_params)
        #opt = nlopt.opt(nlopt.GN_CRS2_LM, self.n_opt_params)
        #opt = nlopt.opt(nlopt.GN_DIRECT_L_RAND_NOSCAL, self.n_opt_params)
        #opt = nlopt.opt(nlopt.LN_NELDERMEAD, self.n_opt_params)

        #opt.set_lower_bounds(lower_bounds)
        #opt.set_upper_bounds(upper_bounds)
        #opt.set_min_objective(fun)
        #opt.set_ftol_abs(0.1)
        #opt.set_population([x0])
        #opt.set_initial_step(dx)

        #local_opt.set_maxeval(10)

        #x = opt.optimize(x0) # pylint: disable=unused-variable

        # polish it up
        #print('***************** polishing ******************')

        #dx = np.ones(shape=self.n_opt_params) * 0.001
        #dx[0] = 0.1
        #dx[1] = 0.1

        #local_opt = nlopt.opt(nlopt.LN_NELDERMEAD, self.n_opt_params)
        #lower_bounds = np.clip(np.copy(x) - 0.1, 0, 1)
        #upper_bounds = np.clip(np.copy(x) + 0.1, 0, 1)
        #lower_bounds[0] = 0
        #lower_bounds[1] = 0
        #upper_bounds[0] = 0
        #upper_bounds[1] = 0

        #local_opt.set_lower_bounds(lower_bounds)
        #local_opt.set_upper_bounds(upper_bounds)
        #local_opt.set_min_objective(fun)
        #local_opt.set_ftol_abs(0.1)
        #local_opt.set_initial_step(dx)
        #x = opt.optimize(x)

        settings = OrderedDict()
        settings['method'] = opt.get_algorithm_name()
        settings['ftol_abs'] = opt.get_ftol_abs()
        settings['ftol_rel'] = opt.get_ftol_rel()
        settings['xtol_abs'] = opt.get_xtol_abs()
        settings['xtol_rel'] = opt.get_xtol_rel()
        settings['maxeval'] = opt.get_maxeval()
        settings['maxtime'] = opt.get_maxtime()
        settings['stopval'] = opt.get_stopval()

        return settings

    def run_multinest(
            self,
            importance_sampling,
            max_modes,
            const_eff,
            n_live,
            evidence_tol,
            sampling_eff,
            max_iter,
            seed,
    ):
        """Setup and run MultiNest on an event.

        See the README file from MultiNest for greater detail on parameters
        specific to to MultiNest (parameters from `importance_sampling` on).

        Parameters
        ----------
        prior
        loglike
        importance_sampling
        max_modes
        const_eff
        n_live
        evidence_tol
        sampling_eff
        max_iter
            Note that this limit is the maximum number of sample replacements and
            _not_ max number of likelihoods evaluated. A replacement only occurs
            when a likelihood is found that exceeds the minimum likelihood among
            the live points.
        seed

        Returns
        -------
        settings : OrderedDict
            Metadata used for running MultiNest, i.e.
            the keyword args used to invoke the `pymultinest.run` function.

        """
        # Import pymultinest here; it's a less common dependency, so other
        # functions / constants in this module will still be import-able w/o it.
        import pymultinest

        settings = OrderedDict([
            ('n_dims', self.n_opt_params),
            ('n_params', self.n_params),
            ('n_clustering_params', self.n_opt_params),
            ('wrapped_params', [
                ('azimuth' in p.lower()) for p in self.hypo_handler.all_param_names
            ]),
            ('importance_nested_sampling', importance_sampling),
            ('multimodal', max_modes > 1),
            ('const_efficiency_mode', const_eff),
            ('n_live_points', n_live),
            ('evidence_tolerance', evidence_tol),
            ('sampling_efficiency', sampling_eff),
            ('null_log_evidence', -1e90),
            ('max_modes', max_modes),
            ('mode_tolerance', -1e90),
            ('seed', seed),
            ('log_zero', -1e100),
            ('max_iter', max_iter),
        ])

        print('Runing MultiNest...')
        pymultinest.run(
            LogLikelihood=self.loglike,
            Prior=self.prior,
            verbose=True,
            outputfiles_basename=self.out_prefix,
            resume=False,
            write_output=False,
            n_iter_before_update=5000,
            **settings
        )

        return settings


def parse_args(description=__doc__):
    """Parse command-line arguments.

    Returns
    -------
    split_kwargs : dict of dicts
        Contains keys "dom_tables_kw", "hypo_kw", "events_kw", and "reco_kw",
        where values are kwargs dicts usable to instantiate or call each of the
        corresponding objects or functions.

    """
    parser = ArgumentParser(description=description)

    parser.add_argument(
        '--outdir', required=True
    )

    split_kwargs = init_obj.parse_args(
        dom_tables=True, events=True, parser=parser
    )

    return split_kwargs


if __name__ == '__main__':
    my_reco = RetroReco(**parse_args()) # pylint: disable=invalid-name
<<<<<<< HEAD
    my_reco.run('crs')
    #my_reco.run('test')
=======
    my_reco.run(method='multinest')
    #my_reco.run(method='test')
    #my_reco.run(method='mymini')
    #my_reco.run(method='truth')
    #my_reco.run(method='nlopt')
>>>>>>> 030e8d8e
<|MERGE_RESOLUTION|>--- conflicted
+++ resolved
@@ -1347,13 +1347,5 @@
 
 if __name__ == '__main__':
     my_reco = RetroReco(**parse_args()) # pylint: disable=invalid-name
-<<<<<<< HEAD
     my_reco.run('crs')
-    #my_reco.run('test')
-=======
-    my_reco.run(method='multinest')
-    #my_reco.run(method='test')
-    #my_reco.run(method='mymini')
-    #my_reco.run(method='truth')
-    #my_reco.run(method='nlopt')
->>>>>>> 030e8d8e
+    #my_reco.run('test')
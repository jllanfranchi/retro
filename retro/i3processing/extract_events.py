#!/usr/bin/env python
# -*- coding: utf-8 -*-
# pylint: disable=wrong-import-position, redefined-outer-name, range-builtin-not-iterating

"""
Extract information on events from an i3 file needed for running Retro Reco.
"""

from __future__ import absolute_import, division, print_function

__author__ = "P. Eller, J.L. Lanfranchi"
__license__ = """Copyright 2017 Philipp Eller and Justin L. Lanfranchi

Licensed under the Apache License, Version 2.0 (the "License");
you may not use this file except in compliance with the License.
You may obtain a copy of the License at

    http://www.apache.org/licenses/LICENSE-2.0

Unless required by applicable law or agreed to in writing, software
distributed under the License is distributed on an "AS IS" BASIS,
WITHOUT WARRANTIES OR CONDITIONS OF ANY KIND, either express or implied.
See the License for the specific language governing permissions and
limitations under the License."""

__all__ = [
    "EM_CASCADE_PTYPES",
    "HADR_CASCADE_PTYPES",
    "CASCADE_PTYPES",
    "TRACK_PTYPES",
    "INVISIBLE_PTYPES",
    "ELECTRONS",
    "MUONS",
    "TAUS",
    "NUES",
    "NUMUS",
    "NUTAUS",
    "NEUTRINOS",
    "FILENAME_INFO_RE",
    "GENERIC_I3_FNAME_RE",
    "I3PARTICLE_SPECS",
    "MissingPhysicsFrameError",
    "extract_file_metadata",
    "extract_reco",
    "extract_trigger_hierarchy",
    "extract_pulses",
    "extract_photons",
    "get_cascade_and_track_info",
    "populate_track_t",
    "record_particles",
    "process_true_neutrino",
    "extract_truth",
    "extract_metadata_from_frame",
    "extract_events",
    "parse_args",
]

from argparse import ArgumentParser
from collections import OrderedDict, Sequence
from copy import deepcopy
from hashlib import sha256
import numbers
from os.path import abspath, basename, dirname, join
import pickle
import re
import sys

import numpy as np
from six import string_types

if __name__ == "__main__" and __package__ is None:
    RETRO_DIR = dirname(dirname(dirname(abspath(__file__))))
    if RETRO_DIR not in sys.path:
        sys.path.append(RETRO_DIR)
from retro.retro_types import (
    PHOTON_T,
    PULSE_T,
    TRIGGER_T,
    ParticleType,
    ParticleShape,
    InteractionType,
    LocationType,
    FitStatus,
    ExtractionError,
    TRACK_T,
    NO_TRACK,
    INVALID_TRACK,
    CASCADE_T,
    NO_CASCADE,
    INVALID_CASCADE,
)
from retro.utils.cascade_energy_conversion import em2hadr, hadr2em
from retro.utils.misc import expand, mkdir, set_explicit_dtype
from retro.utils.geom import cart2sph_np, sph2cart_np


EM_CASCADE_PTYPES = (
    ParticleType.EMinus,
    ParticleType.EPlus,
    ParticleType.Brems,
    ParticleType.DeltaE,
    ParticleType.PairProd,
    ParticleType.Gamma,
    ParticleType.Pi0,
)
"""Particle types parameterized as electromagnetic cascades,
from clsim/python/GetHybridParameterizationList.py"""


HADR_CASCADE_PTYPES = (
    ParticleType.Hadrons,
    ParticleType.Neutron,
    ParticleType.PiPlus,
    ParticleType.PiMinus,
    ParticleType.K0_Long,
    ParticleType.KPlus,
    ParticleType.KMinus,
    ParticleType.PPlus,
    ParticleType.PMinus,
    ParticleType.K0_Short,
    ParticleType.Eta,
    ParticleType.Lambda,
    ParticleType.SigmaPlus,
    ParticleType.Sigma0,
    ParticleType.SigmaMinus,
    ParticleType.Xi0,
    ParticleType.XiMinus,
    ParticleType.OmegaMinus,
    ParticleType.NeutronBar,
    ParticleType.LambdaBar,
    ParticleType.SigmaMinusBar,
    ParticleType.Sigma0Bar,
    ParticleType.SigmaPlusBar,
    ParticleType.Xi0Bar,
    ParticleType.XiPlusBar,
    ParticleType.OmegaPlusBar,
    ParticleType.DPlus,
    ParticleType.DMinus,
    ParticleType.D0,
    ParticleType.D0Bar,
    ParticleType.DsPlus,
    ParticleType.DsMinusBar,
    ParticleType.LambdacPlus,
    ParticleType.WPlus,
    ParticleType.WMinus,
    ParticleType.Z0,
    ParticleType.NuclInt,
    ParticleType.TauPlus,
    ParticleType.TauMinus,
)
"""Particle types parameterized as hadronic cascades,
from clsim/CLSimLightSourceToStepConverterPPC.cxx with addition of TauPlus and
TauMinus"""


CASCADE_PTYPES = EM_CASCADE_PTYPES + HADR_CASCADE_PTYPES
"""Particle types classified as either EM or hadronic cascades"""


TRACK_PTYPES = (ParticleType.MuPlus, ParticleType.MuMinus)
"""Particle types classified as tracks"""


INVISIBLE_PTYPES = (
    ParticleType.Neutron,  # long decay time exceeds trigger window
    ParticleType.K0,
    ParticleType.K0Bar,
    ParticleType.NuE,
    ParticleType.NuEBar,
    ParticleType.NuMu,
    ParticleType.NuMuBar,
    ParticleType.NuTau,
    ParticleType.NuTauBar,
)
"""Invisible particles (at least to low-energy IceCube triggers)"""

ELECTRONS = (ParticleType.EPlus, ParticleType.EMinus)
MUONS = (ParticleType.MuPlus, ParticleType.MuMinus)
TAUS = (ParticleType.TauPlus, ParticleType.TauMinus)
NUES = (ParticleType.NuE, ParticleType.NuEBar)
NUMUS = (ParticleType.NuMu, ParticleType.NuMuBar)
NUTAUS = (ParticleType.NuTau, ParticleType.NuTauBar)
NEUTRINOS = NUES + NUMUS + NUTAUS

FILENAME_INFO_RE = re.compile(
    r"""
    Level(?P<proc_level>.+) # processing level e.g. 5p or 5pt (???)
    _(?P<detector>[^.]+)    # detector, e.g. IC86
    \.(?P<year>\d+)         # year
    _(?P<generator>.+)      # generator, e.g. genie
    _(?P<flavor>.+)         # flavor, e.g. nue
    \.(?P<run>\d+)          # run, e.g. 012600
    \.(?P<filenum>\d+)      # file number, e.g. 000000
    """,
    (re.VERBOSE | re.IGNORECASE),
)

GENERIC_I3_FNAME_RE = re.compile(
    r"""
    ^                              # Anchor to beginning of string
    (?P<base>.*)                   # Any number of any character
    (?P<i3ext>\.i3)                # Must have ".i3" as extension
    (?P<compext>\.gz|bz2|zst|zstd) # Optional extension indicating compression
    $                              # End of string
    """,
    (re.VERBOSE | re.IGNORECASE),
)


I3TIME_T = np.dtype([("utc_year", np.int32), ("utc_daq_time", np.int64)])

I3EVENTHEADER_SPECS = OrderedDict(
    [
        ("run_id", dict(dtype=np.uint32)),
        ("sub_run_id", dict(dtype=np.uint32)),
        ("event_id", dict(dtype=np.uint32)),
        ("sub_event_id", dict(dtype=np.uint32)),
        ("sub_event_stream", dict(dtype=np.dtype("S20"))),
        ("state", dict(dtype=np.uint8)),
        (
            "start_time",
            dict(
                paths=("start_time.utc_year", "start_time.utc_daq_time"), dtype=I3TIME_T
            ),
        ),
        (
            "end_time",
            dict(paths=("end_time.utc_year", "end_time.utc_daq_time"), dtype=I3TIME_T),
        ),
    ]
)
"""See: dataclasses/public/dataclasses/physics/I3EventHeader.h"""

I3PARTICLE_SPECS = OrderedDict(
    [
        ("major_id", dict(dtype=np.uint64, default=0)),
        ("minor_id", dict(dtype=np.int32, default=0)),
        ("x", dict(paths="pos.x", dtype=np.float64, default=np.nan)),
        ("y", dict(paths="pos.y", dtype=np.float64, default=np.nan)),
        ("z", dict(paths="pos.z", dtype=np.float64, default=np.nan)),
        ("time", dict(dtype=np.float64, default=np.nan)),
        ("zenith", dict(paths="dir.zenith", dtype=np.float64, default=np.nan)),
        (
            "coszen",
            dict(paths="dir.zenith", xform=np.cos, dtype=np.float64, default=np.nan),
        ),
        ("azimuth", dict(paths="dir.azimuth", dtype=np.float64, default=np.nan)),
        ("energy", dict(dtype=np.float64, default=np.nan)),
        ("speed", dict(dtype=np.float64, default=np.nan)),
        ("length", dict(dtype=np.float64, default=np.nan)),
        (
            "pdg_encoding",
            dict(enum=ParticleType, dtype=np.int32, default=ParticleType.unknown),
        ),
        ("type", dict(enum=ParticleType, dtype=np.int32, default=ParticleType.unknown)),
        ("shape", dict(enum=ParticleShape, dtype=np.uint8, default=ParticleShape.Null)),
        (
            "location_type",
            dict(enum=LocationType, dtype=np.uint8, default=LocationType.Anywhere),
        ),
        ("fit_status", dict(enum=FitStatus, dtype=np.int8, default=FitStatus.NotSet)),
<<<<<<< HEAD
    ]
)

MILLIPEDE_FIT_PARAMS_SPECS = OrderedDict(
    [
        ("logl", dict(dtype=np.float64, default=np.nan)),
        ("rlogl", dict(dtype=np.float64, default=np.nan)),
        ("ndof", dict(dtype=np.int32, default=-1)),
        ("nmini", dict(dtype=np.int32, default=-1)),
        ("qtotal", dict(dtype=np.float64, default=np.nan)),
        ("predicted_qtotal", dict(dtype=np.float64, default=np.nan)),
        ("squared_residuals", dict(dtype=np.float64, default=np.nan)),
        ("chi_squared", dict(dtype=np.float64, default=np.nan)),
        ("chi_squared_dof", dict(dtype=np.float64, default=np.nan)),
        # Note logl_ratio is not present in pEgLeg
=======
>>>>>>> 76170da6
    ]
)
"""See millipede/private/millipede/converter/MillipedeFitParamsConverter.cxx"""

MILLIPEDE_FIT_PARAMS_SPECS = OrderedDict(
    [
        ("logl", dict(dtype=np.float64, default=np.nan)),
        ("rlogl", dict(dtype=np.float64, default=np.nan)),
        ("ndof", dict(dtype=np.int32, default=-1)),
        ("nmini", dict(dtype=np.int32, default=-1)),
        ("qtotal", dict(dtype=np.float64, default=np.nan)),
        ("predicted_qtotal", dict(dtype=np.float64, default=np.nan)),
        ("squared_residuals", dict(dtype=np.float64, default=np.nan)),
        ("chi_squared", dict(dtype=np.float64, default=np.nan)),
        ("chi_squared_dof", dict(dtype=np.float64, default=np.nan)),
        # Note logl_ratio is not present in pEgLeg
    ]
)
"""See millipede/private/millipede/converter/MillipedeFitParamsConverter.cxx"""


class MissingPhysicsFrameError(Exception):
    pass


def extract_file_metadata(fname):
    """Get info contained in an i3 filename or filepath.

    Parameters
    ----------
    fname : string
        Path to file or filename

    Returns
    -------
    file_info : OrderedDict

    """
    fname = basename(fname)
    finfo_match = next(FILENAME_INFO_RE.finditer(fname))
    if not finfo_match:
        raise ValueError('Could not interpret file path "%s"' % fname)

    finfo_dict = finfo_match.groupdict()

    file_info = OrderedDict(
        [
            ("detector", finfo_dict["detector"].lower()),
            ("year", int(finfo_dict["year"] or -1)),
            ("generator", finfo_dict["generator"].lower()),
            ("run", int(finfo_dict["run"] or -1)),
            ("filenum", int(finfo_dict["filenum"] or -1)),
            ("proc_level", finfo_dict["proc_level"].lower()),
        ]
    )

    return file_info


def dict2struct(d):
    """Convert a dict with string keys and typed values into a numpy array with
    struct dtype.

    Parameters
    ----------
    d : OrderedMapping
        The dict's keys are the names of the fields (strings) and the dict's
        values are numpy-typed objects.

    Returns
    -------
    array : numpy.array of struct dtype

    """
    dt_spec = OrderedDict()
    for key, val in d.items():
        dt_spec[key] = val.dtype
    array = np.array(tuple(d.values()), dtype=dt_spec.items())
    return array


<<<<<<< HEAD
=======
def set_explicit_dtype(x):
    """Force `x` to have a numpy type if it doesn't already have one.

    Parameters
    ----------
    x : numpy-typed object, bool, integer, float
        If not numpy-typed, type is attempted to be inferred. Currently only
        bool, int, and float are supported, where bool is converted to
        np.bool8, integer is converted to np.int64, and float is converted to
        np.float64. This ensures that full precision for all but the most
        extreme cases is maintained for inferred types.

    Returns
    -------
    x : numpy-typed object

    Raises
    ------
    TypeError
        In case the type of `x` is not already set or is not a valid inferred
        type. As type inference can yield different results for different
        inputs, rather than deal with everything, explicitly failing helps to
        avoid inferring the different instances of the same object differently
        (which will cause a failure later on when trying to concatenate the
        types in a larger array).

    """
    if hasattr(x, "dtype"):
        return x

    # bools are numbers.Integral, so test for bool first
    if isinstance(x, bool):
        return np.bool8(x)

    if isinstance(x, numbers.Integral):
        return np.int64(x)

    if isinstance(x, numbers.Number):
        return np.float64(x)

    raise TypeError("Type of argument is invalid: {}".format(type(x)))


>>>>>>> 76170da6
def get_frame_item(frame, key, specs, allow_missing):
    """
    Parameters
    ----------
    frame : icecube.icetray.I3Frame
    key : str
    specs : OrderedDict
    allow_missing : bool

    Returns
    -------
    out_d : OrderedDict

    """
    if key not in frame and not allow_missing:
        raise KeyError("'{}' not in frame".format(key))

    out_d = OrderedDict()
    for output_name, spec in specs.items():
        # Get dtype, otherwise infer one of "already defined", int64, float64,
        # or bool8
        dtype = spec.get("dtype", None)

        if key in frame:
            # If "paths" key present in `spec`, get its value(s); otherwise,
            # `paths` is just output_name
            paths = spec.get("paths", output_name)
            if isinstance(paths, string_types):
                paths = [paths]

            obj = frame[key]  # pylint: disable=unused-variable

            values = []
            for path in paths:
                assert isinstance(path, string_types)

                # Assume it's an attribute if the string does not explicitly
                # define attribute (".") or item ("[") access syntax
                if not path[0] in (".", "["):
                    path = "." + path
                value = eval("obj" + path)  # pylint: disable=eval-used
                values.append(value)
            values = tuple(values)

            # Get transform if present, otherwise set to None
            xform = spec.get("xform", None)

            if xform is None:
                if len(paths) == 1:
                    value = values[0]
                else:
                    value = values
            else:
                value = xform(*values)

        else:
            value = spec["default"]

        if dtype is None:
            value = set_explicit_dtype(value)
        else:
            if isinstance(value, Sequence):
                value = np.array(value, dtype=dtype)
            else:
                value = dtype(value)

        out_d[output_name] = value

    return out_d


def extract_reco(frame, reco):
    """Extract a reconstruction from a frame."""
    reco_dict = None

    if reco.startswith("Pegleg_Fit"):
        from icecube import millipede  # pylint: disable=unused-variable

        reco_dict = OrderedDict()
        reco_dict["fit_params"] = dict2struct(
            get_frame_item(
                frame=frame,
                key=reco + "FitParams",
                specs=MILLIPEDE_FIT_PARAMS_SPECS,
                allow_missing=True,
            )
        )
        reco_dict["PLMN_timing"] = np.float64(frame["PLMN_timing"].value)
        reco_dict["MO_timing"] = np.float64(frame["MO_timing"].value)
        reco_dict["Neutrino"] = dict2struct(
            get_frame_item(
                frame=frame, key=reco, specs=I3PARTICLE_SPECS, allow_missing=True
            )
        )
        reco_dict["EMCasc"] = dict2struct(
            get_frame_item(
                frame=frame,
                key=reco + "EMCasc",
                specs=I3PARTICLE_SPECS,
                allow_missing=True,
            )
        )
        reco_dict["HDCasc"] = dict2struct(
            get_frame_item(
                frame=frame,
                key=reco + "HDCasc",
                specs=I3PARTICLE_SPECS,
                allow_missing=True,
            )
        )
        reco_dict["Track"] = dict2struct(
            get_frame_item(
                frame=frame,
                key=reco + "Track",
                specs=I3PARTICLE_SPECS,
                allow_missing=True,
            )
        )

    elif reco.startswith("Monopod_"):
        from icecube import millipede  # pylint: disable=unused-variable

        reco_dict = OrderedDict()
        reco_dict["fit_params"] = dict2struct(
            get_frame_item(
                frame=frame,
                key=reco + "FitParams",
                specs=MILLIPEDE_FIT_PARAMS_SPECS,
                allow_missing=True,
            )
        )
        reco_dict["Neutrino"] = dict2struct(
            get_frame_item(
                frame=frame, key=reco, specs=I3PARTICLE_SPECS, allow_missing=True
            )
        )

    # -- HybridReco, as seen in DRAGON 1{2,4,6}60 Monte Carlo -- #

    # MultiNest7D is a cascade-only fit to the event
    elif reco.endswith("MultiNest7D"):
        reco_dict = OrderedDict()
        reco_dict["Neutrino"] = dict2struct(
            get_frame_item(
                frame=frame,
                key=reco + "_Neutrino",
                specs=I3PARTICLE_SPECS,
                allow_missing=False,
            )
        )
        reco_dict["Cascade"] = dict2struct(
            get_frame_item(
                frame=frame,
                key=reco + "_Cascade",
                specs=I3PARTICLE_SPECS,
                allow_missing=False,
            )
        )

    # MultiNest8D fits a cascade & track, with casscade in the track direction
    elif reco.endswith("MultiNest8D") or reco.endswith("MultiNest10D"):
        if reco + "_Neutrino" in frame:
            nu_key = reco + "_Neutrino"
        elif reco + "_NumuCC" in frame:
            nu_key = reco + "_NumuCC"

        if reco + "_Cascade" in frame:
            casc_key = reco + "_Cascade"
        elif reco + "_HDCasc" in frame:
            casc_key = reco + "_HDCasc"
        else:
            raise ValueError("Cannot find cascade in frame")

        reco_dict = OrderedDict()
        reco_dict["Neutrino"] = dict2struct(
            get_frame_item(
                frame=frame, key=nu_key, specs=I3PARTICLE_SPECS, allow_missing=False
            )
        )
        reco_dict["Cascade"] = dict2struct(
            get_frame_item(
                frame=frame, key=casc_key, specs=I3PARTICLE_SPECS, allow_missing=False
            )
        )
        reco_dict["Track"] = dict2struct(
            get_frame_item(
                frame=frame,
                key=reco + "_Track",
                specs=I3PARTICLE_SPECS,
                allow_missing=False,
            )
        )

    # -- Anything else assume it's a single I3Particle -- #

    else:
        reco_dict = get_frame_item(
            frame=frame, key=reco, specs=I3PARTICLE_SPECS, allow_missing=True
        )

    # TODO: why is PID here?
    # -- (subset of) PID and cut vars -- #

    if reco.startswith("IC86_Dunkman_L6") and "IC86_Dunkman_L6" in frame:
        cutvars = frame["IC86_Dunkman_L6"]
        for var in ["delta_LLH", "mn_start_contained", "mn_stop_contained"]:
            try:
                reco_dict[var] = getattr(cutvars, var)
            except AttributeError:
                pass

    reco = dict2struct(reco_dict)
    return reco


def extract_trigger_hierarchy(frame, path):
    """Extract trigger hierarchy from an I3 frame.

    Parameters
    ----------
    frame : icetray.I3Frame
        Frame object from which to extract the trigger hierarchy

    path : string
        Path to trigger hierarchy

    Returns
    -------
    triggers : length n_triggers array of dtype retro_types.TRIGGER_T

    """
    from icecube import (  # pylint: disable=unused-variable
        dataclasses,
        recclasses,
        simclasses,
    )

    trigger_hierarchy = frame[path]
    triggers = []
    for _, trigger in trigger_hierarchy.iteritems():
        config_id = trigger.key.config_id or 0
        triggers.append(
            (
                int(trigger.key.type),
                int(trigger.key.subtype),
                int(trigger.key.source),
                config_id,
                trigger.fired,
                trigger.time,
                trigger.length,
            )
        )
    try:
        triggers = np.array(triggers, dtype=TRIGGER_T)
    except TypeError:
        sys.stderr.write("triggers: {}\n".format(triggers))
    return triggers


def extract_pulses(frame, pulse_series_name):
    """Extract a pulse series from an I3 frame.

    Parameters
    ----------
    frame : icetray.I3Frame
        Frame object from which to extract the pulses.

    pulse_series_name : str
        Name of the pulse series to retrieve. If it represents a mask, the mask
        will be applied and appropriate pulses retrieved.

    Returns
    -------
    pulses_list : list of ((string, dom, pmt), pulses) tuples
        `sd_idx` is from get_sd_idx and each `pulses` object is a 1-D array of
        dtype retro_types.PULSE_T with length the number of pulses recorded in
        that DOM.

    time_range : tuple of two floats or None
        None is returned if the <pulses>TimeRange field is missing

    """
    from icecube import (  # pylint: disable=unused-variable
        dataclasses,
        recclasses,
        simclasses,
    )
    from icecube.dataclasses import (  # pylint: disable=no-name-in-module
        I3RecoPulseSeriesMap,
        I3RecoPulseSeriesMapMask,
    )

    pulse_series = frame[pulse_series_name]

    time_range_name = None
    if pulse_series_name + "TimeRange" in frame:
        time_range_name = pulse_series_name + "TimeRange"
    elif "UncleanedInIcePulsesTimeRange" in frame:
        # TODO: use WaveformRange instead?
        time_range_name = "UncleanedInIcePulsesTimeRange"

    if time_range_name is not None:
        i3_time_range = frame[time_range_name]
        time_range = i3_time_range.start, i3_time_range.stop
    else:
        time_range = None

    if isinstance(pulse_series, I3RecoPulseSeriesMapMask):
        pulse_series = pulse_series.apply(frame)

    if not isinstance(pulse_series, I3RecoPulseSeriesMap):
        raise TypeError(type(pulse_series))

    pulses_list = []

    for (string, dom, pmt), pinfo in pulse_series:
        pls = []
        for pulse in pinfo:
            pls.append((pulse.time, pulse.charge, pulse.width))
        pls = np.array(pls, dtype=PULSE_T)

        pulses_list.append(((string, dom, pmt), pls))

    return pulses_list, time_range


def extract_photons(frame, photon_key):
    """Extract a photon series from an I3 frame.

    Parameters
    ----------
    frame : icetray.I3Frame
        Frame object from which to extract the pulses.

    photon_key : str
        Name of the photon series to retrieve.

    Returns
    -------
    photons : list of ((string, dom, pmt), phot) tuples
        string and dom are one-indexed, while pmt is zero-indexed. $ach `phot`
        object is a 1D array of dtype retro_types.PHOTON_T with length the
        number of photons recorded in that DOM.

    """
    from icecube import (  # pylint: disable=unused-variable
        dataclasses,
        recclasses,
        simclasses,
    )

    photon_series = frame[photon_key]
    photons = []
    for omkey, pinfos in photon_series:
        if len(omkey) == 2:
            string, dom = omkey
            pmt = 0
        else:
            string, dom, pmt = omkey

        phot = []  # Photon(*([] for _ in range(len(Photon._fields))))
        for pinfo in pinfos:
            phot.append(
                (
                    pinfo.time,
                    pinfo.pos.x,
                    pinfo.pos.y,
                    pinfo.pos.z,
                    np.cos(pinfo.dir.zenith),
                    pinfo.dir.azimuth,
                    pinfo.wavelength,
                )
            )
        phot = np.array(phot, dtype=PHOTON_T)

        photons.append(((string, dom, pmt), phot))

    return photons


def get_cascade_and_track_info(particles, mctree):
    """Extract summary information about an event's "true" cascade(s) and
    track(s), insofar as we can discern from the IceCube low-en MC.

    Parameters
    ----------
    particles : icecube.dataclasses.I3Particle or iterable thereof
        Particles in the passed `mctree` to be analyzed for their "cascade-"
        and "track-ness."

    mctree : icecube.dataclasses.I3MCTree

    Returns
    -------
    cascade_and_track_info : OrderedDict
        Values are numpy struct arrays, and keys are
            "total_track"
                Simple sum of all particles that self-report as `is_track`, exept taus
                (see Notes); total track has length only as long as the longest
                component (it doesn't make sense to report a sum of lengths since they
                all start from the same point), but energy is summed over all
                components and directionality is the length-weighted average of all
                component particles

            "longest_track"
                Single longest particle classified as a track; filled with nan if no
                tracks

            "total_cascade"
                Simple sum of all particles that self-report as `is_cascade` plus taus
                which are grouped into cascades despite self-reporting as `is_track`
                since they decay so quickly

            "vis_em_equiv_cascade"
                Simply apply the inverse of the `F` factor from ref. [1] to the
                energies of the hadronic cascades and average all resulting cascading
                particles, including taus but omitting neutrons

    Notes
    -----
    Direction is reported by the energy-weighted average of all grouped
    particles with `directionality` a normalized (0-1) measure of the resulting
    direction vector.

    Taus are simplistically grouped with hadronic cascades since these do not
    (the majority of the time) produce a track detectable as such in the ice by
    the IceCube detector. This ignores the details of the tau propagation and
    decay products that will produce electromagnetic showers and possibly a
    detectable track (a muon byproduct), but we have to make a simplistic
    choice since we don't have further information about the tau's behavior in
    our MC files.

    The `vis_em_equiv_cascade` can be improved by applying separate factors
    from ref. [2] for different hadrons (and potentially deriving new factors
    from simulations of all cascading particles).

    In the end, without detailed reporting of the among of Cherenkov light
    produced in each event and detailed accounting of this for what we would
    call "tracks" or "cascades," the best we might hope to achieve in reporting
    "truth" here is to report expectation values for the last step reported in
    the I3MCTree. For each event, truth will be incorrect, but looking at many
    events, bias will average out (although the standard deviation between
    actual-truth and average-truth introduced by our uncertainty of what
    actually occurs in MC will still impact reconstruction errors).

    References
    ----------
    [1] D. Chirkin for the IceCube Collaboration, "Study of South Pole ice
    transparency with IceCube flashers"

    [2] M. Kowalski, "On the Čerenkov light emission of hadronic and
    electro-magnetic cascades," AMANDA-IR/20020803 August 12, 2002.

    """
    from icecube.dataclasses import I3Particle  # pylint: disable=no-name-in-module

    ignore_ptypes = (
        ParticleType.NuE,
        ParticleType.NuEBar,
        ParticleType.NuMu,
        ParticleType.NuMuBar,
        ParticleType.NuTau,
        ParticleType.NuTauBar,
        ParticleType.O16Nucleus,
        ParticleType.K0,
        ParticleType.K0Bar,
    )
    if isinstance(particles, I3Particle):
        particles = [particles]

    # Storage for particles we classify as each basic/simplistic topology
    cascades = []
    tracks = []

    for particle in particles:
        ptype = ParticleType(int(particle.pdg_encoding))
        if ptype in EM_CASCADE_PTYPES:
            assert particle.is_cascade, repr(ptype)
            cascades.append((particle, False))
        elif ptype in HADR_CASCADE_PTYPES:
            assert particle.is_cascade or ptype in TAUS, repr(ptype)
            cascades.append((particle, True))
        elif ptype in TRACK_PTYPES:
            assert particle.is_track, repr(ptype)
            tracks.append(particle)
        elif ptype in ignore_ptypes:
            pass
        else:
            # raise ValueError("{} is not track or cascade".format(ptype))
            sys.stderr.write("{!r} is neither track nor cascade\n".format(ptype))

    if tracks:
        longest_track_particle = None
        total_track = np.zeros(shape=1, dtype=TRACK_T)
        wtd_dir = np.zeros(3)  # direction cosines (x, y, & z)
        sum_of_lengths = 0.0
        secondaries = []
        for particle in tracks:
            if particle.length >= total_track["length"]:
                total_track["length"] = particle.length
                longest_track_particle = particle
            total_track["energy"] += particle.energy
            # Note negative sign is due to dir.x, dir.y, dir.z indicating
            # direction _toward which particle points_, while icecube zenith
            # and azimuth describe direction _from which particle came_.
            wtd_dir -= particle.length * np.array(
                (particle.dir.x, particle.dir.y, particle.dir.z)
            )
            sum_of_lengths += particle.length
            secondaries.extend(mctree.get_daughters(particle))

        info = get_cascade_and_track_info(particles=secondaries, mctree=mctree)

        wtd_dir /= sum_of_lengths
        directionality, zenith, azimuth = cart2sph_np(
            x=wtd_dir[0], y=wtd_dir[1], z=wtd_dir[2]
        )

        longest_track = populate_track_t(mctree=mctree, particle=longest_track_particle)

        total_track["time"] = tracks[0]["time"]
        total_track["x"] = tracks[0]["x"]
        total_track["y"] = tracks[0]["y"]
        total_track["z"] = tracks[0]["z"]
        total_track["zenith"] = zenith
        total_track["coszen"] = np.cos(zenith)
        total_track["azimuth"] = azimuth
        total_track["directionality"] = directionality
        # (energy and length already set inside above loop)
        total_track["stochastic_loss"] = info["total_cascade"]["energy"]
        total_track["vis_em_equiv_stochastic_loss"] = info["vis_em_equiv_cascade"][
            "energy"
        ]
        if len(tracks) == 1:
            total_track["pdg_encoding"] = tracks[0]["pdg_encoding"]
        else:
            total_track["pdg_encoding"] = ParticleType.unknown

    else:
        total_track = deepcopy(NO_TRACK)
        longest_track = deepcopy(NO_TRACK)

    if cascades:
        total_cascade = np.zeros(shape=1, dtype=CASCADE_T)
        vis_em_equiv_cascade = np.zeros(shape=1, dtype=CASCADE_T)
        vis_em_wtd_dir = np.zeros(3)  # direction cosines (x, y, & z)
        energy_wtd_dir = np.zeros(3)  # direction cosines (x, y, & z)
        for particle, is_hadr in cascades:
            total_cascade["energy"] += particle.energy
            raw_dir = np.array((particle.dir.x, particle.dir.y, particle.dir.z))
            energy_wtd_dir -= particle.energy * raw_dir

            if particle in INVISIBLE_PTYPES:
                continue

            if is_hadr:
                try:
                    vis_em_equiv_energy = hadr2em(particle.energy)
                except:
                    sys.stderr.write(
                        "pdg={}, energy={}\n".format(
                            particle.pdg_encoding, particle.energy
                        )
                    )
                    raise
            else:
                vis_em_equiv_energy = particle.energy
            vis_em_wtd_dir -= vis_em_equiv_energy * raw_dir
            vis_em_equiv_cascade["energy"] += vis_em_equiv_energy
    else:
        total_cascade = deepcopy(NO_CASCADE)
        vis_em_equiv_cascade = deepcopy(NO_CASCADE)

    cascade_and_track_info = OrderedDict(
        [
            ("total_track", total_track),
            ("longest_track", longest_track),
            ("total_cascade", total_cascade),
            ("vis_em_equiv_cascade", vis_em_equiv_cascade),
        ]
    )

    return cascade_and_track_info


def populate_track_t(mctree, particle):
    """Populate a Retro TRACK_T from a track-like IceCube I3Particle

    Parameters
    ----------
    mctree : icecube.dataclasses.I3MCTree
    particle : icecube.dataclasses.I3Particle

    Returns
    -------
    track : length-1 array of dtype retro.retro_types.TRACK_T

    """
    # Start with an invalid track, so fields not explicitly populated are
    # explicitly invalid values (as much as we can define such values)
    track = deepcopy(NO_TRACK)

    # Populate the basics
    track["time"] = particle.time
    track["x"] = particle.pos.x
    track["y"] = particle.pos.y
    track["z"] = particle.pos.z
    track["zenith"] = particle.dir.zenith
    track["coszen"] = np.cos(particle.dir.zenith)
    track["azimuth"] = particle.dir.azimuth
    track["directionality"] = 1
    track["energy"] = particle.energy
    track["length"] = particle.length
    track["pdg_encoding"] = particle.pdg_encoding

    # Get info about stochastics recorded as daughters of the track particle
    info = get_cascade_and_track_info(
        particles=mctree.get_daughters(particle), mctree=mctree
    )
    track["stochastic_loss"] = info["total_cascade"]["energy"]
    track["vis_em_equiv_stochastic_loss"] = info["vis_em_equiv_cascade"]["energy"]

    return track


def record_particles(particles):
    """
    Parameters
    ----------
    particles : OrderedDict

    Returns
    -------
    values_dict : OrderedDict
    dtypes_dict : OrderedDict

    """
    values_dict = OrderedDict()
    dtypes_dict = OrderedDict()

    for particle_name, particle in particles.items():
        dtype = particle.dtype
        # note `fields` attr is un-ordered, while `names` IS ordered
        fields = dtype.fields
        for field_name in dtype.names:
            key = "{}_{}".format(particle_name, field_name)
            values_dict[key] = particle[field_name]
            # `fields` contains dtype and byte offset; just want dtype
            dtypes_dict[key] = fields[field_name][0]

    return values_dict, dtypes_dict


def process_true_neutrino(nu, mctree, frame, event_truth):
    """Get particles to record "truth" information from an MC neutrino.

    Parameters
    ----------
    nu : icecube.dataclasses.I3Particle
    mctree : icecube.dataclasses.I3MCTree
    frame : icecube.icetray.I3Frame
    event_truth : OrderedDict

    Returns
    -------
    particles_to_record : OrderedDict

    """
    from icecube.dataclasses import I3Direction  # pylint: disable=no-name-in-module

    # By default, track and cascades all "zero"; convention is that
    # cascade0 is on lepton side of interaction
    track = deepcopy(NO_TRACK)
    cascade0 = deepcopy(NO_CASCADE)
    cascade1 = deepcopy(NO_CASCADE)
    total_cascade = deepcopy(NO_CASCADE)

    nu_pdg = nu.pdg_encoding
    secondaries = mctree.get_daughters(nu)
    interaction_type = InteractionType(int(event_truth["InteractionType"]))

    # neutrino 4-momentum
    nu_p4 = nu.energy * np.array([1, nu.dir.x, nu.dir.y, nu.dir.z])

    if interaction_type == InteractionType.CC:
        # Find the charged lepton generated in the interaction
        charged_lepton = None
        for secondary in secondaries:
            # charged lepton PDG one less than corresponding neutrino's PDG
            if (
                abs(int(secondary.pdg_encoding)) == abs(nu_pdg) - 1
                and secondary.time == nu.time
                and secondary.pos == nu.pos
            ):
                if charged_lepton is None:
                    charged_lepton = secondary
                elif secondary.energy > charged_lepton.energy:
                    charged_lepton = secondary

        if charged_lepton is None:
            msg = "ERROR: Couldn't find charged lepton daughter in CC MCTree"
            event_truth[
                "extraction_error"
            ] = ExtractionError.NU_CC_LEPTON_SECONDARY_MISSING
            sys.stderr.write(msg + "\n")
            # raise ValueError(msg)
            if nu_pdg in NUES + NUTAUS:
                cascade0 = INVALID_CASCADE
            elif nu_pdg in NUMUS:
                track = INVALID_TRACK
            else:
                raise ValueError()

        else:
            charged_lepton_pdg = ParticleType(int(charged_lepton.pdg_encoding))

            # 4-momentum; note I3Particle.energy is particle's kinetic energy
            # and I3Particle.dir.{x, y, z} point in direction of particle's
            # travel while I3Particle.dir.{zenith, azimuth} point oppositely
            # to particle's direction of travel
            charged_lepton_p4 = np.array(
                [
                    charged_lepton.energy + charged_lepton.mass,
                    charged_lepton.dir.x * charged_lepton.energy,
                    charged_lepton.dir.y * charged_lepton.energy,
                    charged_lepton.dir.z * charged_lepton.energy,
                ]
            )
            remaining_p4 = nu_p4 - charged_lepton_p4
            remaining_energy = remaining_p4[0]
            remaining_dir = I3Direction(*remaining_p4[1:])

            # All these fields are the same for all CC events
            for cascade in (cascade0, cascade1, total_cascade):
                cascade["time"] = charged_lepton.time
                cascade["x"] = charged_lepton.pos.x
                cascade["y"] = charged_lepton.pos.y
                cascade["z"] = charged_lepton.pos.z

            if charged_lepton_pdg in ELECTRONS:
                cascade0["pdg_encoding"] = charged_lepton_pdg
                cascade0["zenith"] = charged_lepton.dir.zenith
                cascade0["coszen"] = np.cos(charged_lepton.dir.zenith)
                cascade0["azimuth"] = charged_lepton.dir.azimuth
                cascade0["directionality"] = 1
                cascade0["energy"] = charged_lepton.energy
                cascade0["hadr_fraction"] = 0
                cascade0["em_equiv_energy"] = charged_lepton.energy
                cascade0["hadr_equiv_energy"] = em2hadr(charged_lepton.energy)

                cascade1["pdg_encoding"] = ParticleType.unknown
                cascade1["zenith"] = remaining_dir.zenith
                cascade1["coszen"] = np.cos(remaining_dir.zenith)
                cascade1["azimuth"] = remaining_dir.azimuth
                cascade1["directionality"] = 1
                cascade1["energy"] = remaining_energy
                cascade1["hadr_fraction"] = 1
                cascade1["em_equiv_energy"] = hadr2em(remaining_energy)
                cascade1["hadr_equiv_energy"] = remaining_energy

            elif charged_lepton_pdg in MUONS:
                track = populate_track_t(mctree=mctree, particle=charged_lepton)

                cascade1["pdg_encoding"] = ParticleType.unknown
                cascade1["zenith"] = remaining_dir.zenith
                cascade1["coszen"] = np.cos(remaining_dir.zenith)
                cascade1["azimuth"] = remaining_dir.azimuth
                cascade1["directionality"] = np.nan
                cascade1["energy"] = remaining_energy
                cascade1["hadr_fraction"] = 1
                cascade1["em_equiv_energy"] = hadr2em(remaining_energy)
                cascade1["hadr_equiv_energy"] = remaining_energy

            elif charged_lepton_pdg in TAUS:
                # Until we can see which taus have muon decay product, this is
                # as good as we can do (i.e. keep track as NO_TRACK, assume all
                # tau's energy in tau-based hadronic cascade and remaining
                # energy in a separate hadronic cascade)
                cascade0["pdg_encoding"] = charged_lepton_pdg
                cascade0["zenith"] = charged_lepton.dir.zenith
                cascade0["coszen"] = np.cos(charged_lepton.dir.zenith)
                cascade0["azimuth"] = charged_lepton.dir.azimuth
                cascade0["directionality"] = 1
                cascade0["energy"] = charged_lepton.mass + charged_lepton.energy
                cascade0["hadr_fraction"] = 1
                cascade0["em_equiv_energy"] = hadr2em(charged_lepton.energy)
                cascade0["hadr_equiv_energy"] = charged_lepton.energy

                cascade1["pdg_encoding"] = ParticleType.unknown
                cascade1["zenith"] = remaining_dir.zenith
                cascade1["coszen"] = np.cos(remaining_dir.zenith)
                cascade1["azimuth"] = remaining_dir.azimuth
                cascade1["directionality"] = None
                cascade1["energy"] = remaining_energy
                cascade1["hadr_fraction"] = 1
                cascade1["em_equiv_energy"] = hadr2em(remaining_energy)
                cascade1["hadr_equiv_energy"] = remaining_energy

            else:
                raise ValueError(
                    "unrecognized PDG code : {}".format(charged_lepton_pdg)
                )

    elif interaction_type == InteractionType.NC:
        outgoing_nu = None
        for secondary in secondaries:
            if (
                int(secondary.pdg_encoding) == nu_pdg
                and secondary.time == nu.time
                and secondary.pos == nu.pos
            ):
                if outgoing_nu is None:
                    outgoing_nu = secondary
                elif secondary.energy > outgoing_nu.energy:
                    outgoing_nu = secondary
        if outgoing_nu is None:
            msg = "ERROR: Couldn't find outgoing neutrino in NC MCTree"
            event_truth["extraction_error"] = ExtractionError.NU_NC_OUTOING_NU_MISSING
            sys.stderr.write(msg + "\n")
            cascade1 = INVALID_CASCADE
            # raise ValueError(msg)

        else:
            # No track and no cascade from lepton (escaping neutrino is
            # invisible); energy not carried off by neutrino is dumped into a
            # hadronic cascade

            # 4-momentum
            outgoing_nu_p4 = outgoing_nu.energy * np.array(
                [1, outgoing_nu.dir.x, outgoing_nu.dir.y, outgoing_nu.dir.z]
            )
            remaining_p4 = nu_p4 - outgoing_nu_p4
            remaining_energy = remaining_p4[0]
            remaining_dir = I3Direction(*remaining_p4[1:])

            cascade1["pdg_encoding"] = ParticleType.unknown
            cascade1["time"] = outgoing_nu.time
            cascade1["x"] = outgoing_nu.pos.x
            cascade1["y"] = outgoing_nu.pos.y
            cascade1["z"] = outgoing_nu.pos.z
            cascade1["zenith"] = remaining_dir.zenith
            cascade1["coszen"] = np.cos(remaining_dir.zenith)
            cascade1["azimuth"] = remaining_dir.azimuth
            cascade1["directionality"] = 1
            cascade1["energy"] = remaining_energy
            cascade1["hadr_fraction"] = 1
            cascade1["em_equiv_energy"] = hadr2em(remaining_energy)
            cascade1["hadr_equiv_energy"] = remaining_energy

    else:  # interaction_type == InteractionType.undefined
        from icecube import genie_icetray  # pylint: disable=unused-variable

        grd = frame["I3GENIEResultDict"]
        if not grd["nuel"]:  # nuel=True means elastic collision, apparently
            grd_s = "{{{}}}".format(
                ", ".join("'{}': {!r}".format(k, grd[k]) for k in sorted(grd.keys()))
            )
            raise ValueError(
                "Not recognized as NC, CC, or elastic. I3GENIEResultDict:\n{}".format(
                    grd_s
                )
            )
        if len(secondaries) > 1:
            raise NotImplementedError(
                "more than one secondary reported in elastic collision"
            )
        secondary = secondaries[0]
        secondary_pdg = ParticleType(int(secondary.pdg_encoding))
        if secondary_pdg in EM_CASCADE_PTYPES:
            is_em = True
        elif secondary_pdg in HADR_CASCADE_PTYPES:
            is_em = False
        else:
            raise NotImplementedError("{!r} not handled".format(secondary_pdg))

        if secondary_pdg in MUONS:
            raise NotImplementedError()

        else:
            if secondary_pdg in TAUS:
                secondary_energy = secondary.energy + secondary.mass
            else:
                secondary_energy = secondary.energy

            cascade1["pdg_encoding"] = int(secondary_pdg)
            cascade1["time"] = secondary.time
            cascade1["x"] = secondary.pos.x
            cascade1["y"] = secondary.pos.y
            cascade1["z"] = secondary.pos.z
            cascade1["zenith"] = secondary.dir.zenith
            cascade1["coszen"] = np.cos(secondary.dir.zenith)
            cascade1["azimuth"] = secondary.dir.azimuth
            cascade1["directionality"] = 1
            cascade1["energy"] = secondary_energy
            cascade1["hadr_fraction"] = 0 if is_em else 1
            cascade1["em_equiv_energy"] = (
                secondary_energy if is_em else hadr2em(secondary_energy)
            )
            cascade1["hadr_equiv_energy"] = (
                em2hadr(secondary_energy) if is_em else secondary_energy
            )

    num_cascades = 0
    total_cascade_pdg = None
    total_energy = 0
    total_hadr_equiv_energy = 0
    total_em_equiv_energy = 0
    total_hadr_fraction = 0
    em_equiv_energy_weighted_dirvec = np.zeros(shape=3)

    for cascade in (cascade0, cascade1):
        if cascade["energy"] == 0:
            continue
        num_cascades += 1

        if total_cascade_pdg is None:
            total_cascade_pdg = cascade["pdg_encoding"]
        elif cascade["pdg_encoding"] != total_cascade_pdg:
            total_cascade_pdg = ParticleType.unknown

        total_energy += cascade["energy"]
        total_hadr_fraction += cascade["hadr_fraction"]
        em_equiv_energy = cascade["em_equiv_energy"]
        total_em_equiv_energy += em_equiv_energy
        total_hadr_equiv_energy += cascade["hadr_equiv_energy"]

        # note that (theta, phi) points oppositely to direction defined by
        # (zenith, azimuth)
        neg_dirvec = sph2cart_np(
            r=em_equiv_energy, theta=cascade["zenith"], phi=cascade["azimuth"]
        )
        em_equiv_energy_weighted_dirvec -= np.concatenate(neg_dirvec)

    total_hadr_fraction /= num_cascades
    em_equiv_energy_weighted_dirvec /= total_em_equiv_energy

    directionality, zenith, azimuth = cart2sph_np(
        x=-em_equiv_energy_weighted_dirvec[0],
        y=-em_equiv_energy_weighted_dirvec[1],
        z=-em_equiv_energy_weighted_dirvec[2],
    )

    total_cascade["pdg_encoding"] = total_cascade_pdg
    total_cascade["time"] = nu.time
    total_cascade["x"] = nu.pos.x
    total_cascade["y"] = nu.pos.y
    total_cascade["z"] = nu.pos.z
    total_cascade["zenith"] = zenith
    total_cascade["coszen"] = np.cos(zenith)
    total_cascade["azimuth"] = azimuth
    total_cascade["directionality"] = directionality
    total_cascade["energy"] = total_energy
    total_cascade["hadr_fraction"] = total_hadr_fraction
    total_cascade["em_equiv_energy"] = total_em_equiv_energy
    total_cascade["hadr_equiv_energy"] = total_hadr_equiv_energy

    particles_to_record = OrderedDict(
        [
            ("track", track),
            ("cascade0", cascade0),
            ("cascade1", cascade1),
            ("total_cascade", total_cascade),
        ]
    )

    return particles_to_record


def extract_truth(frame):
    """Get event truth information from a frame.

    Parameters
    ----------
    frame : I3Frame

    Returns
    -------
    event_truth : OrderedDict

    """
    from icecube import dataclasses, icetray  # pylint: disable=unused-variable

    try:
        from icecube import multinest_icetray  # pylint: disable=unused-variable
    except ImportError:
        multinest_icetray = None

    # Anything not listed defaults to float32; note this is augmented when
    # cascades and tracks are added
    truth_dtypes = dict(
        pdg_encoding=np.int32,
        highest_energy_daughter_pdg=np.int32,
        longest_daughter_pdg=np.int32,
        InteractionType=np.int8,
        TargetPDGCode=np.int32,
        extraction_error=np.uint8,
    )

    event_truth = OrderedDict()

    # Extract info from I3MCTree: ...
    mctree = frame["I3MCTree"]

    # ... primary particle
    primary = mctree.primaries[0]
    primary_pdg = primary.pdg_encoding

    # TODO: deal with charged leptons e.g. for CORSIKA/MuonGun

    event_truth["pdg_encoding"] = primary_pdg
    event_truth["time"] = primary.time
    event_truth["x"] = primary.pos.x
    event_truth["y"] = primary.pos.y
    event_truth["z"] = primary.pos.z
    event_truth["energy"] = primary.energy
    event_truth["zenith"] = primary.dir.zenith
    event_truth["coszen"] = np.cos(primary.dir.zenith)
    event_truth["azimuth"] = primary.dir.azimuth
    event_truth["extraction_error"] = ExtractionError.NO_ERROR

    # TODO: should we prefix I3MCWeightDict items to avoid overwriting
    # something else?

    # Extract per-event info from I3MCWeightDict
    mcwd = frame["I3MCWeightDict"]
    for key in sorted(mcwd.keys()):
        if key in event_truth:
            raise ValueError("key '{}' already in event_truth".format(key))
        event_truth[key] = mcwd[key]

    if primary_pdg in NEUTRINOS:
        particles_to_record = process_true_neutrino(
            nu=primary, mctree=mctree, frame=frame, event_truth=event_truth
        )

    elif primary_pdg == ParticleType.unknown:
        # TODO: how to handle muon bundles?

        secondaries = mctree.get_daughters(primary)
        muon = None
        if len(secondaries) == 1:
            secondary_pdg = secondaries[0].pdg_encoding
            if secondary_pdg in MUONS:
                muon = secondaries[0]
            else:
                raise NotImplementedError(
                    "Unknown primary with {} secondary not implemented".format(
                        ParticleType(secondary_pdg)
                    )
                )
        else:
            raise NotImplementedError(
                "Unknown primary with multiple secondaries not implemented"
            )

        # If we get here, we have a single muon

        track = populate_track_t(mctree=mctree, particle=muon)
        particles_to_record = OrderedDict([("track", track)])

    else:  # is not neutrino:
        raise NotImplementedError("Only neutrino primaries are implemented")

    values_dict, dtypes_dict = record_particles(particles_to_record)
    event_truth.update(values_dict)
    truth_dtypes.update(dtypes_dict)

    struct_dtype_spec = []
    for key in event_truth.keys():
        # default to float32 if dtype not explicitly defined
        struct_dtype_spec.append((key, truth_dtypes.get(key, np.float32)))

    event_truth = np.array(tuple(event_truth.values()), dtype=struct_dtype_spec)

    return event_truth


def extract_metadata_from_frame(frame):
    """Extract metadata from I3 frame.

    Parameters
    ----------
    frame : icetray.I3Frame

    Returns
    -------
    event_meta : OrderedDict
        Keys are 'I3EventHeader', 'run', and 'event_id'

    """
    event_meta = OrderedDict()
    event_header = frame["I3EventHeader"]
    event_meta["run_id"] = event_header.run_id
    event_meta["event_id"] = event_header.event_id
    return event_meta


def extract_events(
    fpath,
    outdir=None,
    photons=tuple(),
    pulses=tuple(),
    recos=tuple(),
    triggers=tuple(),
    truth=False,
):
    """Extract event information from an i3 file.

    Parameters
    ----------
    fpath : str
        Path to I3 file

    outdir : str, optional
        Directory in which to place generated files

    photons : None, str, or iterable of str
        Names of photons series' to extract from each event

    pulses : None, str, or iterable of str
        Names of pulse series' to extract from each event

    recos : None, str, or iterable of str
        Names of reconstructions to extract from each event

    triggers : None, str, or iterable of str
        Names of trigger hierarchies to extract from each event

    truth : bool
        Whether or not Monte Carlo truth for the event should be extracted for
        each event

    Returns
    -------
    list of OrderedDict, one per event
        Each dict contains key "meta" with sub-dict containing file metadata.
        Depending on which arguments are provided, OrderedDicts for each named
        key passed will appear as a key within the OrderedDicts named "pulses",
        "recos", "photons", and "truth". E.g.:

        .. python ::

            {
                'i3_metadata': {...},
                'events': [{...}, {...}, ...],
                'truth': [{'pdg_encoding': ..., 'daughters': [{...}, ...]}],
                'photons': {
                    'photons': [[...], [...], ...],
                    'other_photons': [[...], [...], ...]
                },
                'pulse_series': {
                    'SRTOfflinePulses': [[...], [...], ...],
                    'WaveDeformPulses': [[...], [...], ...]
                },
                'recos': {
                    'PegLeg8D': [{...}, ...],
                    'Retro8D': [{...}, ...]
                },
                'triggers': {
                    'I3TriggerHierarchy': [{...}, ...],
                }
            }

    """
    from icecube import (  # pylint: disable=unused-variable
        dataclasses,
        recclasses,
        simclasses,
    )
    from icecube.icetray import I3Frame  # pylint: disable=no-name-in-module
    from icecube.dataio import I3File  # pylint: disable=no-name-in-module

    fpath = expand(fpath)
    sha256_hex = sha256(open(fpath, "rb").read()).hexdigest()
    i3file = I3File(fpath, "r")

    events = []
    truths = []

    photons_d = OrderedDict()
    for name in photons:
        photons_d[name] = []

    pulses_d = OrderedDict()
    for name in pulses:
        pulses_d[name] = []

    recos_d = OrderedDict()
    for name in recos:
        recos_d[name] = []

    trigger_hierarchies = OrderedDict()
    for name in triggers:
        trigger_hierarchies[name] = []

    def process_frame_buffer(frame_buffer):
        """Get event information from an set of frames that, together, should
        completely describe a single event.

        Information gathered about the event is added to the (pre-existing)
        data structures listed in the "Out" section below.

        Parameters
        ----------
        frame_buffer : list

        Out
        ---
        events : list
        photons_d : OrderedDict
        pulses_d : OrderedDict
        recos_d : OrderedDict
        trigger_hierarchies : OrderedDict

        """
        num_qframes = 0
        for frame in frame_buffer:
            if frame.Stop == I3Frame.DAQ:
                num_qframes += 1
        if num_qframes > 1:
            raise ValueError(
                "Found {} DAQ (Q) frames in chain, must have only one".format(
                    num_qframes
                )
            )

        pframe = None
        for frame in frame_buffer[::-1]:
            if frame.Stop == I3Frame.DAQ:
                raise ValueError("DAQ (Q) frame found after last physics (P) frame")
            if frame.Stop == I3Frame.Physics:
                pframe = frame
                break
        if pframe is None:
            raise MissingPhysicsFrameError()
        if num_qframes == 0:
            raise ValueError("Found a physics (P) frame but no DAQ (Q) frame")

        event = get_frame_item(
            frame=frame,
            key="I3EventHeader",
            specs=I3EVENTHEADER_SPECS,
            allow_missing=False,
        )
        event["sourcefile_sha256"] = np.uint64(int(sha256_hex[:16], base=16))
        if len(events) > 2 ** 32 - 1:
            raise ValueError(
                "only using uint32 to store event index, but have event index of {}".format(
                    len(events)
                )
            )
        event["index"] = np.uint32(len(events))

        if "TimeShift" in pframe:
            event["TimeShift"] = pframe["TimeShift"].value

        if truth:
            try:
                event_truth = extract_truth(pframe)
            except:
                sys.stderr.write("Failed to get truth from frame buffer")
                raise
            truths.append(event_truth)

        events.append(event)

        for photon_name in photons:
            photons_d[photon_name].append(extract_photons(pframe, photon_name))

        for pulse_series_name in pulses:
            pulses_list, time_range = extract_pulses(pframe, pulse_series_name)
            pulses_d[pulse_series_name].append(pulses_list)
            tr_key = pulse_series_name + "TimeRange"
            if time_range is not None:
                if tr_key not in pulses_d:
                    pulses_d[tr_key] = []
                pulses_d[tr_key].append(time_range)

        for reco_name in recos:
            recos_d[reco_name].append(extract_reco(pframe, reco_name))

        for trigger_hierarchy_name in triggers:
            trigger_hierarchies[trigger_hierarchy_name].append(
                extract_trigger_hierarchy(pframe, trigger_hierarchy_name)
            )

    # Default to dir same path as I3 file but with ".i3<compr ext>" removed
    if outdir is None:
        fname_parts = GENERIC_I3_FNAME_RE.match(fpath).groupdict()
        outdir = fname_parts["base"]
    mkdir(outdir)

    # Write SHA-256 in format compatible with `sha256` Linux utility
    with open(join(outdir, "sourcefile_sha256.txt"), "w") as sha_file:
        sha_file.write("{}  {}\n".format(sha256_hex, fpath))

    frame_buffer = []
    frame_counter = 0
    while i3file.more():
        try:
            frame = None
            try:
                frame = i3file.pop_frame()
            except:
                sys.stderr.write("Failed to pop frame #{}\n".format(frame_counter + 1))
                raise
            frame_counter += 1

            if frame is None:
                break

            frame_buffer.append(frame)

            if frame.Stop == I3Frame.Physics:
                process_frame_buffer(frame_buffer)
            elif frame.Stop == I3Frame.DAQ:
                frame_buffer = frame_buffer[-1:]

        except Exception as err:
            sys.stderr.write(
                'ERROR! file "{}", frame #{}, error: {}\n'.format(
                    fpath, frame_counter + 1, err
                )
            )
            raise

    # Sanity check that a pulse series that has corresponding TimeRange field
    # exists in all frames, since this is populated by appending to a list (so
    # a single frame missing this will cause all others to be misaligned in the
    # resulting array)
    for pulse_series_name in pulses:
        tr_key = pulse_series_name + "TimeRange"
        if tr_key not in pulses_d:
            continue
        if len(pulses_d[pulse_series_name]) != len(pulses_d[tr_key]):
            raise ValueError(
                "{} present in some frames but not present in other frames".format(
                    tr_key
                )
            )

    if not events:
        assert not truths
        assert not photons
        for key, val in pulses_d.items():
            assert not val, "'{}': {}".format(name, val)
        for key, val in recos_d.items():
            assert not val, "'{}': {}".format(name, val)
        for key, val in trigger_hierarchies.items():
            assert not val, "'{}': {}".format(name, val)
        sys.stderr.write('WARNING: No events found in i3 file "{}"\n'.format(fpath))
        return

    photon_series_dir = join(outdir, "photons")
    pulse_series_dir = join(outdir, "pulses")
    recos_dir = join(outdir, "recos")
    trigger_hierarchy_dir = join(outdir, "triggers")

    if photons:
        mkdir(photon_series_dir)
    if pulses:
        mkdir(pulse_series_dir)
    if recos:
        mkdir(recos_dir)
    if triggers:
        mkdir(trigger_hierarchy_dir)

    event_dtype = []
    for key, val in events[0].items():
        event_dtype.append((key, set_explicit_dtype(val).dtype))

    events = np.array([tuple(ev.values()) for ev in events], dtype=event_dtype)
    np.save(join(outdir, "events.npy"), events)

    if truth:
        np.save(join(outdir, "truth.npy"), np.array(truths))

    for name in photons:
        pickle.dump(
            photons_d[name],
            open(join(photon_series_dir, name + ".pkl"), "wb"),
            protocol=pickle.HIGHEST_PROTOCOL,
        )

    for name in pulses:
        pickle.dump(
            pulses_d[name],
            open(join(pulse_series_dir, name + ".pkl"), "wb"),
            protocol=pickle.HIGHEST_PROTOCOL,
        )
        key = name + "TimeRange"
        if key in pulses_d and pulses_d[key]:
            np.save(
                join(pulse_series_dir, key + ".npy"),
                np.array(pulses_d[key], dtype=np.float32),
            )

    for name in recos:
        np.save(join(recos_dir, name + ".npy"), np.array(recos_d[name]))

    for name in triggers:
        pickle.dump(
            trigger_hierarchies[name],
            open(join(trigger_hierarchy_dir, name + ".pkl"), "wb"),
            protocol=pickle.HIGHEST_PROTOCOL,
        )


def parse_args(description=__doc__):
    """Parse command line args"""
    parser = ArgumentParser(description=description)
    parser.add_argument("--fpath", required=True, help="""Path to i3 file""")
    parser.add_argument("--outdir")
    parser.add_argument(
        "--photons",
        nargs="+",
        default=[],
        help="""Photon series names to extract from each event""",
    )
    parser.add_argument(
        "--pulses",
        nargs="+",
        default=[],
        help="""Pulse series names to extract from each event""",
    )
    parser.add_argument(
        "--recos",
        nargs="+",
        default=[],
        help="""Reco names to extract from each event""",
    )
    parser.add_argument(
        "--triggers",
        nargs="+",
        default=[],
        help="""Trigger hierarchy names to extract from each event""",
    )
    parser.add_argument("--truth", action="store_true")
    return parser.parse_args()


if __name__ == "__main__":
    extract_events(**vars(parse_args()))<|MERGE_RESOLUTION|>--- conflicted
+++ resolved
@@ -259,27 +259,8 @@
             dict(enum=LocationType, dtype=np.uint8, default=LocationType.Anywhere),
         ),
         ("fit_status", dict(enum=FitStatus, dtype=np.int8, default=FitStatus.NotSet)),
-<<<<<<< HEAD
     ]
 )
-
-MILLIPEDE_FIT_PARAMS_SPECS = OrderedDict(
-    [
-        ("logl", dict(dtype=np.float64, default=np.nan)),
-        ("rlogl", dict(dtype=np.float64, default=np.nan)),
-        ("ndof", dict(dtype=np.int32, default=-1)),
-        ("nmini", dict(dtype=np.int32, default=-1)),
-        ("qtotal", dict(dtype=np.float64, default=np.nan)),
-        ("predicted_qtotal", dict(dtype=np.float64, default=np.nan)),
-        ("squared_residuals", dict(dtype=np.float64, default=np.nan)),
-        ("chi_squared", dict(dtype=np.float64, default=np.nan)),
-        ("chi_squared_dof", dict(dtype=np.float64, default=np.nan)),
-        # Note logl_ratio is not present in pEgLeg
-=======
->>>>>>> 76170da6
-    ]
-)
-"""See millipede/private/millipede/converter/MillipedeFitParamsConverter.cxx"""
 
 MILLIPEDE_FIT_PARAMS_SPECS = OrderedDict(
     [
@@ -358,52 +339,6 @@
     return array
 
 
-<<<<<<< HEAD
-=======
-def set_explicit_dtype(x):
-    """Force `x` to have a numpy type if it doesn't already have one.
-
-    Parameters
-    ----------
-    x : numpy-typed object, bool, integer, float
-        If not numpy-typed, type is attempted to be inferred. Currently only
-        bool, int, and float are supported, where bool is converted to
-        np.bool8, integer is converted to np.int64, and float is converted to
-        np.float64. This ensures that full precision for all but the most
-        extreme cases is maintained for inferred types.
-
-    Returns
-    -------
-    x : numpy-typed object
-
-    Raises
-    ------
-    TypeError
-        In case the type of `x` is not already set or is not a valid inferred
-        type. As type inference can yield different results for different
-        inputs, rather than deal with everything, explicitly failing helps to
-        avoid inferring the different instances of the same object differently
-        (which will cause a failure later on when trying to concatenate the
-        types in a larger array).
-
-    """
-    if hasattr(x, "dtype"):
-        return x
-
-    # bools are numbers.Integral, so test for bool first
-    if isinstance(x, bool):
-        return np.bool8(x)
-
-    if isinstance(x, numbers.Integral):
-        return np.int64(x)
-
-    if isinstance(x, numbers.Number):
-        return np.float64(x)
-
-    raise TypeError("Type of argument is invalid: {}".format(type(x)))
-
-
->>>>>>> 76170da6
 def get_frame_item(frame, key, specs, allow_missing):
     """
     Parameters

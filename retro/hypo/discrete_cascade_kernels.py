--- conflicted
+++ resolved
@@ -9,6 +9,7 @@
 from __future__ import absolute_import, division, print_function
 
 __all__ = [
+    'SCALING_CASCADE_ENERGY',
     'point_cascade',
     'point_ckv_cascade',
     'aligned_point_ckv_cascade',
@@ -16,7 +17,7 @@
     'one_dim_cascade',
     'aligned_one_dim_cascade',
     'scaling_aligned_one_dim_cascade',
-    'scaling_one_dim_delta_cascade',
+    'scaling_one_dim_cascade',
     'one_dim_delta_cascade',
     'scaling_one_dim_delta_cascade',
 ]
@@ -53,12 +54,9 @@
     SPEED_OF_LIGHT_M_PER_NS, SRC_OMNI, SRC_CKV_BETA1
 )
 from retro.retro_types import SRC_T
-<<<<<<< HEAD
 from retro.utils.geom import rotate_point
-=======
 
 SCALING_CASCADE_ENERGY = 10.
->>>>>>> 37f6c950
 
 @numba_jit(**DFLT_NUMBA_JIT_KWARGS)
 def point_cascade(time, x, y, z, cascade_energy):
@@ -149,7 +147,6 @@
     )
 
 def scaling_aligned_point_ckv_cascade(time, x, y, z, track_azimuth, track_zenith):
-<<<<<<< HEAD
     """Fixed 1 GeV cascade kernel"""
     return aligned_point_ckv_cascade(
         time=time,
@@ -160,19 +157,6 @@
         track_zenith=track_zenith,
         cascade_energy=1.,
     )
-=======
-    '''
-    fixed energy cascade kernel
-    '''
-    return aligned_point_ckv_cascade(time=time,
-                                     x=x,
-                                     y=y,
-                                     z=z,
-                                     track_azimuth=track_azimuth,
-                                     track_zenith=track_zenith,
-                                     cascade_energy=SCALING_CASCADE_ENERGY,
-                                     )
->>>>>>> 37f6c950
 
 
 # TODO: use quasi-random (low discrepancy) numbers instead of pseudo-random
@@ -184,18 +168,18 @@
 
 # Parameterizations from arXiv:1210.5140v2
 ZEN_DIST = pareto(b=1.91833423, loc=-22.82924369, scale=22.82924369)
-random_state = np.random.RandomState(0)
+RANDOM_STATE = np.random.RandomState(0)
 ZEN_SAMPLES = np.deg2rad(
     np.clip(
-        ZEN_DIST.rvs(size=MAX_NUM_SAMPLES, random_state=random_state),
+        ZEN_DIST.rvs(size=MAX_NUM_SAMPLES, random_state=RANDOM_STATE),
         a_min=0,
         a_max=180,
     )
 )
 
 # Create angular azimuth distribution
-random_state = np.random.RandomState(2)
-AZI_SAMPLES = random_state.uniform(low=0, high=2*np.pi, size=MAX_NUM_SAMPLES)
+RANDOM_STATE = np.random.RandomState(2)
+AZI_SAMPLES = RANDOM_STATE.uniform(low=0, high=2*np.pi, size=MAX_NUM_SAMPLES)
 
 PARAM_ALPHA = 2.01849
 PARAM_BETA = 1.45469
@@ -351,7 +335,6 @@
 ):
     """same as one_dim_cascade, but using track directionality"""
     return one_dim_cascade(
-<<<<<<< HEAD
         time=time,
         x=x,
         y=y,
@@ -361,89 +344,6 @@
         cascade_zenith=track_zenith,
         **kwargs
     )
-=======
-            time=time,
-            x=x, y=y, z=z, 
-            cascade_energy=cascade_energy,
-            cascade_azimuth=track_azimuth,
-            cascade_zenith=track_zenith,
-            **kwargs)
-
-def scaling_aligned_one_dim_cascade(time, x, y, z, track_azimuth, track_zenith, **kwargs):
-    '''
-    fixed 1 GeV cascade kernel
-    '''
-    return aligned_one_dim_cascade(time=time,
-                                     x=x,
-                                     y=y,
-                                     z=z,
-                                     track_azimuth=track_azimuth,
-                                     track_zenith=track_zenith,
-                                     cascade_energy=SCALING_CASCADE_ENERGY,
-                                     num_samples=100,
-                                     **kwargs)
-
-def scaling_one_dim_cascade(time, x, y, z, cascade_azimuth, cascade_zenith, **kwargs):
-    '''
-    fixed 1 GeV cascade kernel
-    '''
-    return one_dim_cascade(time=time,
-                                     x=x,
-                                     y=y,
-                                     z=z,
-                                     cascade_azimuth=cascade_azimuth,
-                                     cascade_zenith=cascade_zenith,
-                                     cascade_energy=SCALING_CASCADE_ENERGY,
-                                     num_samples=100,
-                                     **kwargs)
-
-def one_dim_delta_cascade(time, x, y, z, cascade_energy, track_azimuth, track_zenith, cascade_d_azimuth, cascade_d_zenith, **kwargs):
-    '''
-    cascade defined as rotation off of track angle
-
-    '''
-
-    cascade_zenith, cascade_azimuth = rotate_point(cascade_d_zenith, cascade_d_azimuth, track_zenith, track_azimuth)
-    return one_dim_cascade(time=time,
-                           x=x,
-                           y=y,
-                           z=z,
-                           cascade_azimuth=cascade_azimuth,
-                           cascade_zenith=cascade_zenith,
-                           cascade_energy=cascade_energy,
-                           **kwargs)
-
-def scaling_one_dim_delta_cascade(time, x, y, z, track_azimuth, track_zenith, cascade_d_azimuth, cascade_d_zenith, **kwargs):
-    return one_dim_delta_cascade(time=time,
-                                 x=x,
-                                 y=y,
-                                 z=z,
-                                 track_zenith=track_zenith,
-                                 track_azimuth=track_azimuth,
-                                 cascade_d_azimuth=cascade_d_azimuth,
-                                 cascade_d_zenith=cascade_d_zenith,
-                                 cascade_energy=SCALING_CASCADE_ENERGY,
-                                 num_samples=100,
-                                 **kwargs)
-    
-
-@numba_jit
-def rotate_point(p_theta, p_phi, rot_theta, rot_phi):
-    """
-    Parameters
-    ----------
-    p_theta :  float
-        theta coordinate.
-        
-    p_phi : float
-        Azimuth  on the circle
-        
-    rot_theta :  float
-        Rotate the point to have axis of symmetry defined by (rot_theta, rot_phi)
-        
-    rot_phi :  float
-        Rotate the point to have axis of symmetry defined by (rot_theta, rot_phi)
->>>>>>> 37f6c950
 
 def scaling_aligned_one_dim_cascade(
     time,
@@ -467,15 +367,7 @@
         **kwargs
     )
 
-def scaling_one_dim_cascade(
-    time,
-    x,
-    y,
-    z,
-    cascade_azimuth,
-    cascade_zenith,
-    **kwargs
-):
+def scaling_one_dim_cascade(time, x, y, z, cascade_azimuth, cascade_zenith, **kwargs):
     """Fixed 1 GeV cascade kernel"""
     return one_dim_cascade(
         time=time,
@@ -484,7 +376,7 @@
         z=z,
         cascade_azimuth=cascade_azimuth,
         cascade_zenith=cascade_zenith,
-        cascade_energy=1.,
+        cascade_energy=SCALING_CASCADE_ENERGY,
         num_samples=100,
         **kwargs
     )
@@ -530,6 +422,7 @@
     cascade_d_zenith,
     **kwargs
 ):
+    """Scaling cascade 1 GeV prototype defined as rotation off of track angle"""
     return one_dim_delta_cascade(
         time=time,
         x=x,

#!/usr/bin/env python
# pylint: disable=wrong-import-position, invalid-name

"""
Load retro tables into RAM, then for a given hypothesis generate the photon pdfs at a DOM
"""


from __future__ import absolute_import, division, print_function


__author__ = 'P. Eller, J.L. Lanfranchi'
__license__ = '''Copyright 2017 Philipp Eller and Justin L. Lanfranchi
Licensed under the Apache License, Version 2.0 (the "License");
you may not use this file except in compliance with the License.
You may obtain a copy of the License at

    http://www.apache.org/licenses/LICENSE-2.0

Unless required by applicable law or agreed to in writing, software
distributed under the License is distributed on an "AS IS" BASIS,
WITHOUT WARRANTIES OR CONDITIONS OF ANY KIND, either express or implied.
See the License for the specific language governing permissions and
limitations under the License.'''


from collections import OrderedDict
import cPickle as pickle
import hashlib
from itertools import product
from os.path import abspath, dirname, join
import re
import socket
import sys
import time

import numpy as np
import matplotlib
matplotlib.use('Agg')
import matplotlib.pyplot as plt
from matplotlib.offsetbox import AnchoredText

if __name__ == '__main__' and __package__ is None:
    PARENT_DIR = dirname(dirname(abspath(__file__)))
    if PARENT_DIR not in sys.path:
        sys.path.append(PARENT_DIR)
import retro
from retro.discrete_hypo import DiscreteHypo
from retro.discrete_muon_kernels import const_energy_loss_muon, table_energy_loss_muon
from retro.discrete_cascade_kernels import point_cascade
from retro.table_readers import DOMTimePolarTables, TDICartTable, CLSimTables # pylint: disable=unused-import


run_info = OrderedDict([
    ('datetime', time.strftime('%Y-%m-%d %H:%M:%S')),
    ('hostname', socket.gethostname())
])


retro.DEBUG = 0
SIM_TO_TEST = 'upgoing_muon'
#CODE_TO_TEST = 'dom_time_polar_tables'
#CODE_TO_TEST = 'clsim_tables_no_dir_pdenorm'
CODE_TO_TEST = 'clsim_tables_pdenorm_dt1.0_sigma20deg_100phi_CKVangle'
#CODE_TO_TEST = 'clsim_tables_no_dir_pdenorm_dedx_dt0.1'
GCD_FILE = retro.expand(retro.DETECTOR_GCD_DICT_FILE)
ANGULAR_ACCEPTANCE_FRACT = 0.338019664877
STEP_LENGTH = 1.0
MMAP = True
TIME_WINDOW = 2e3 # ns

outdir = retro.expand(join('~/', 'dom_pdfs', SIM_TO_TEST, CODE_TO_TEST))
retro.mkdir(outdir)


run_info['sim_to_test'] = SIM_TO_TEST
run_info['gcd_file'] = GCD_FILE
run_info['gcd_file_md5'] = hashlib.md5(open(GCD_FILE, 'rb').read()).hexdigest()


# pylint: disable=line-too-long
SIMULATIONS = dict(
    upgoing_muon=dict(
        mc_true_params=retro.HYPO_PARAMS_T(
            t=0, x=0, y=0, z=-400,
            track_azimuth=0, track_zenith=np.pi,
            track_energy=20, cascade_energy=0
        ),
<<<<<<< HEAD
        #fwd_sim_histo_file='~/retro/retro/benchmark.pkl'
        fwd_sim_histo_file='~/retro/icetray_processing/track_step4_SplitUncleanedInIcePulses.pkl'
        #fwd_sim_histo_file='/home/peller/retro/retro/testMuMinus_E=20.0_x=0.0_y=0.0_z=-400.0_coszen=0.0_azimuth=0.0_events.pkl'
=======
        fwd_sim_histo_file='/icecube/data/retro/sims/track_step4_SplitUncleanedInIcePulses.pkl'
>>>>>>> a22c19b5
    ),
    cascade=dict(
        mc_true_params=retro.HYPO_PARAMS_T(
            t=0, x=0, y=0, z=-400,
            track_azimuth=0, track_zenith=0,
            track_energy=0, cascade_energy=20
        ),
        fwd_sim_histo_file='/icecube/data/retro/sims/cascade_step4_SplitUncleanedInIcePulses.pkl'
    ),
    downgoing_muon=dict(
        mc_true_params=retro.HYPO_PARAMS_T(
            t=0, x=0, y=0, z=-400,
            track_azimuth=0, track_zenith=0,
            track_energy=20, cascade_energy=0
        ),
        fwd_sim_histo_file=None
    )
)


sim = SIMULATIONS[SIM_TO_TEST]


run_info['sim'] = OrderedDict([
    ('mc_true_params', sim['mc_true_params']._asdict()),
    ('fwd_sim_histo_file', sim['fwd_sim_histo_file']),
    ('fwd_sim_histo_file_md5', hashlib.md5(open(retro.expand(sim['fwd_sim_histo_file']), 'rb').read()).hexdigest())
])


strings = [86] + [36] + [79, 80, 81, 82, 83, 84, 85] + [26, 27, 35, 37, 45, 46] + [54, 62]
#strings = [86]

doms = list(range(25, 60+1))
#doms = [40, 45, 50]

hit_times = np.linspace(0, 2000, 201)

sample_hit_times = 0.5 * (hit_times[:-1] + hit_times[1:])


run_info['strings'] = strings
run_info['doms'] = doms
run_info['hit_times'] = hit_times
run_info['sample_hit_times'] = sample_hit_times
run_info['time_window'] = TIME_WINDOW


t_start = time.time()

# Load detector GCD
print(
    'Loading detector geometry, calibration, and RDE from "%s"...'
    % retro.expand(GCD_FILE)
)
t0 = time.time()
gcd = np.load(retro.expand(GCD_FILE))
geom, rde, noise_rate_hz = gcd['geo'], gcd['rde'], gcd['noise']
print(' ', np.round(time.time() - t0, 3), 'sec\n')

t0 = time.time()
if CODE_TO_TEST == 'dom_time_polar_tables':
    print('Instantiating DOMTimePolarTables...')
    norm_version = 'pde'
    tables_dir = '/data/icecube/retro_tables/full1000'
    retro_tables = DOMTimePolarTables(
        tables_dir=tables_dir,
        hash_val=None,
        geom=geom,
        use_directionality=False,
        naming_version=0,
    )
    print('Loading tables...')
    retro_tables.load_tables()


    run_info['tables_class'] = 'DOMTimePolarTables'
    run_info['tables_dir'] = tables_dir
    run_info['norm_version'] = norm_version


elif 'clsim_tables' in CODE_TO_TEST:
    use_directionality = False
    num_phi_samples = 1
    ckv_sigma_deg = 0
    norm_version = 'pde'

    try:
        norm_version = re.findall(r'(pde|avgsurfarea)norm', CODE_TO_TEST)[0]
    except (ValueError, IndexError):
        pass

    if 'no_dir' in CODE_TO_TEST:
        print('Instantiating CLSimTables (NOT using directionality), norm={}...'
              .format(norm_version))
    else:
        use_directionality = True

        try:
            ckv_sigma_deg = float(re.findall(r'sigma([0-9.]+)deg', CODE_TO_TEST)[0])
        except (ValueError, IndexError):
            pass

        try:
            num_phi_samples = int(re.findall(r'([0-9]+)phi', CODE_TO_TEST)[0])
        except (ValueError, IndexError):
            pass

        print(
            'Instantiating CLSimTables using directionality;'
            ' ckv_sigma_deg={} deg'
            ' and {} phi_dir samples; norm={}...'
            .format(ckv_sigma_deg, num_phi_samples, norm_version))

    retro_tables = CLSimTables(
        geom=geom,
        rde=rde,
        noise_rate_hz=noise_rate_hz,
        use_directionality=use_directionality,
        num_phi_samples=num_phi_samples,
        ckv_sigma_deg=ckv_sigma_deg,
        norm_version=norm_version
    )


    run_info['tables_class'] = 'CLSimTables'
    run_info['use_directionality'] = use_directionality
    run_info['num_phi_samples'] = num_phi_samples
    run_info['ckv_sigma_deg'] = ckv_sigma_deg
    run_info['norm_version'] = norm_version


    if 'single_table' in CODE_TO_TEST:
        print('Loading single table for all DOMs...')
        table_path = '/fastio/justin/retro_tables/large_5d_notilt_string_dc_depth_0-59'
        retro_tables.load_table(
            fpath=table_path,
            string='all',
            dom='all',
            step_length=STEP_LENGTH,
            angular_acceptance_fract=ANGULAR_ACCEPTANCE_FRACT,
            mmap=MMAP
        )

        run_info['tables'] = OrderedDict([
            (('all', 'all'),
             OrderedDict([
                 ('fpath', table_path),
                 ('step_length', STEP_LENGTH),
                 ('angular_acceptance_fract', ANGULAR_ACCEPTANCE_FRACT),
                 ('mmap', MMAP)
             ])
            )
        ])

    else:
        print('Loading {} tables...'.format(2 * len(doms)))
        tables = OrderedDict()
        for string, dom in product(('dc', 'ic'), doms):
            depth_idx = dom - 1
            if 'orig' in CODE_TO_TEST:
                table_path = join(
                    '/fastio/justin/retro_tables/full1000_npy',
                    'full1000_{}{}'.format(string, depth_idx)
                )
            else:
                table_path = join(
                    '/data/icecube/retro_tables/large_5d_notilt_combined',
                    'large_5d_notilt_string_{:s}_depth_{:d}'.format(string, depth_idx)
                )

            retro_tables.load_table(
                fpath=table_path,
                string=string,
                dom=dom,
                step_length=STEP_LENGTH,
                angular_acceptance_fract=ANGULAR_ACCEPTANCE_FRACT,
                mmap=MMAP
            )

            tables[(string, dom)] = OrderedDict([
                ('fpath', table_path),
                ('step_length', STEP_LENGTH),
                ('angular_acceptance_fract', ANGULAR_ACCEPTANCE_FRACT),
                ('mmap', MMAP)
            ])

        run_info['tables'] = tables

else:
    raise ValueError(CODE_TO_TEST)

print(' ', np.round(time.time() - t0, 3), 'sec\n')


print('Loading forward simulation histograms from "%s"...' % sim['fwd_sim_histo_file'])
t0 = time.time()
fwd_sim_histos = pickle.load(open(retro.expand(sim['fwd_sim_histo_file']), 'rb'))
print(' ', np.round(time.time() - t0, 3), 'sec\n')

if 'dedx' in CODE_TO_TEST:
    muon_kernel = table_energy_loss_muon
    muon_kernel_label = 'table_energy_loss_muon'
else:
    muon_kernel = const_energy_loss_muon
    muon_kernel_label = 'const_energy_loss_muon'

print('Generating source photons from "point_cascade" + "{}" kernels'.format(muon_kernel_label))
print('  fed with MC-true parameters:\n ', sim['mc_true_params'])
t0 = time.time()

dt = 1.0
try:
    dt = float(re.findall(r'dt([0-9.]+)', CODE_TO_TEST)[0])
except (ValueError, IndexError):
    pass
print('Generating track hypo (if present) with dt={}'.format(dt))

kernel_kwargs = [dict(), dict(dt=dt)]

discrete_hypo = DiscreteHypo(
    hypo_kernels=[point_cascade, muon_kernel],
    kernel_kwargs=kernel_kwargs
)
pinfo_gen = discrete_hypo.get_pinfo_gen(sim['mc_true_params'])


run_info['hypo_class'] = 'DiscreteHypo'
run_info['hypo_kernels'] = ['point_cascade', muon_kernel_label]
run_info['kernel_kwargs'] = kernel_kwargs


print(' ', np.round(time.time() - t0, 3), 'sec\n')


msg = 'Running test "{}" on "{}" sim'.format(CODE_TO_TEST, SIM_TO_TEST)
print('\n' + '='*len(msg))
print(msg)
print('='*len(msg) + '\n')

print('Getting expectations for {} strings: {}'.format(len(strings), strings))
print('  ... and {} DOMs: {}'.format(len(doms), doms))
t0 = time.time()



results = OrderedDict()


pexp_timings = []
pgen_count = 0
total_p = 0
prev_string = -1
for string, dom in product(strings, doms):
    if string != prev_string:
        prev_string = string
        print('String {} ({} DOMs)'.format(string, len(doms)))
    sys.stdout.write('  DOM {}'.format(dom))
    t00 = time.time()

    pexp_at_hit_times = []
    for hit_time in sample_hit_times.flat:
        exp_p_at_all_t, exp_p_at_hit_t = retro_tables.get_photon_expectation(
            pinfo_gen=pinfo_gen,
            hit_time=hit_time,
            time_window=TIME_WINDOW,
            string=string,
            dom=dom,
        )
        pexp_at_hit_times.append(exp_p_at_hit_t)
    pexp_timings.append(time.time() - t00)
    pgen_count += sample_hit_times.size

    pexp_at_hit_times = np.array(pexp_at_hit_times)
    tot_retro = np.sum(pexp_at_hit_times)


    results[(string, dom)] = OrderedDict([
        ('exp_p_at_all_t', exp_p_at_all_t),
        ('pexp_at_hit_times', pexp_at_hit_times)
    ])


    msg = '{:12.3f} ms'.format(np.round(np.mean(pexp_timings) * 1e3, 3))
    sys.stdout.write('  (running avg time per hit per DOM: {})\n'.format(msg))
    #sys.stdout.write('  ' + '\b'*len(msg) + msg)

    plt.clf()
    plt.plot(sample_hit_times, pexp_at_hit_times, label='Retro')
    tot_clsim = 0.0
    try:
        fwd_sim_histo = np.nan_to_num(fwd_sim_histos[string][dom])
        tot_clsim = np.sum(fwd_sim_histo)
        plt.plot(sample_hit_times, fwd_sim_histo, label='CLSim fwd sim')
    except KeyError:
        pass

    # Don't plot if both are 0
    if tot_clsim == 0 and tot_retro == 0:
        continue

    a_text = AnchoredText(
        '{sum} Retro t-dep = {retro:.5f}      {sum} Retro / {sum} CLSim = {ratio:.5f}\n'
        '{sum} CLSim       = {clsim:.5f}\n'
        'Retro t-indep = {exp_p_at_all_t:.5f}\n'
        .format(
            sum=r'$\Sigma$',
            retro=tot_retro,
            clsim=tot_clsim,
            ratio=tot_retro/tot_clsim if tot_clsim != 0 else np.nan,
            exp_p_at_all_t=exp_p_at_all_t
        ),
        loc=2,
        prop=dict(family='monospace', size=10),
        frameon=False,
    )
    ax = plt.gca()
    ax.add_artist(a_text)

    ax.set_xlim(np.min(hit_times), np.max(hit_times))
    ax.set_ylim(0, ax.get_ylim()[1])
    ax.set_title('String {}, DOM {}'.format(string, dom))
    ax.set_xlabel('time (ns)')
    ax.legend(loc='center left', frameon=False)

    clsim_code = 'c' if tot_clsim > 0 else ''
    retro_code = 'r' if tot_retro > 0 else ''

    fname = (
        'sim_{hypo}_code_{code}_{string}_{dom}_{retro_code}_{clsim_code}'
        .format(
            hypo=SIM_TO_TEST, code=CODE_TO_TEST, string=string, dom=dom,
            retro_code=retro_code, clsim_code=clsim_code
        )
    )
    plt.savefig(join(outdir, fname + '.png'))


run_info['results'] = results


run_info_fpath = retro.expand(join(outdir, 'run_info.pkl'))
pickle.dump(run_info, open(run_info_fpath, 'wb'), pickle.HIGHEST_PROTOCOL)


sys.stdout.write('\n\n')
print(' ', 'Time to compute and plot:')
print(' ', np.round(time.time() - t0, 3), 'sec\n')

print('Body of script took {:.3f} sec'.format(time.time() - t_start))<|MERGE_RESOLUTION|>--- conflicted
+++ resolved
@@ -58,10 +58,11 @@
 
 
 retro.DEBUG = 0
-SIM_TO_TEST = 'upgoing_muon'
+#SIM_TO_TEST = 'downgoing_muon'
+SIM_TO_TEST = 'horizontal_muon'
 #CODE_TO_TEST = 'dom_time_polar_tables'
-#CODE_TO_TEST = 'clsim_tables_no_dir_pdenorm'
-CODE_TO_TEST = 'clsim_tables_pdenorm_dt1.0_sigma20deg_100phi_CKVangle'
+CODE_TO_TEST = 'clsim_tables_no_dir_pdenorm'
+#CODE_TO_TEST = 'clsim_tables_pdenorm_dt1.0_sigma10deg_100phi_CKVangle'
 #CODE_TO_TEST = 'clsim_tables_no_dir_pdenorm_dedx_dt0.1'
 GCD_FILE = retro.expand(retro.DETECTOR_GCD_DICT_FILE)
 ANGULAR_ACCEPTANCE_FRACT = 0.338019664877
@@ -86,13 +87,7 @@
             track_azimuth=0, track_zenith=np.pi,
             track_energy=20, cascade_energy=0
         ),
-<<<<<<< HEAD
-        #fwd_sim_histo_file='~/retro/retro/benchmark.pkl'
-        fwd_sim_histo_file='~/retro/icetray_processing/track_step4_SplitUncleanedInIcePulses.pkl'
-        #fwd_sim_histo_file='/home/peller/retro/retro/testMuMinus_E=20.0_x=0.0_y=0.0_z=-400.0_coszen=0.0_azimuth=0.0_events.pkl'
-=======
         fwd_sim_histo_file='/icecube/data/retro/sims/track_step4_SplitUncleanedInIcePulses.pkl'
->>>>>>> a22c19b5
     ),
     cascade=dict(
         mc_true_params=retro.HYPO_PARAMS_T(
@@ -102,13 +97,21 @@
         ),
         fwd_sim_histo_file='/icecube/data/retro/sims/cascade_step4_SplitUncleanedInIcePulses.pkl'
     ),
+    horizontal_muon=dict(
+        mc_true_params=retro.HYPO_PARAMS_T(
+            t=0, x=0, y=0, z=-350,
+            track_azimuth=0, track_zenith=np.pi/2,
+            track_energy=20, cascade_energy=0
+        ),
+        fwd_sim_histo_file='/home/peller/retro/icetray_processing/horizontal_track_step4_SplitUncleanedInIcePulses.pkl'
+    ),
     downgoing_muon=dict(
         mc_true_params=retro.HYPO_PARAMS_T(
-            t=0, x=0, y=0, z=-400,
+            t=0, x=0, y=0, z=-300,
             track_azimuth=0, track_zenith=0,
             track_energy=20, cascade_energy=0
         ),
-        fwd_sim_histo_file=None
+        fwd_sim_histo_file='/home/peller/retro/icetray_processing/downgoing_track_step4_SplitUncleanedInIcePulses.pkl'
     )
 )
 

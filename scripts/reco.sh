#!/bin/bash
export PATH=/storage/home/pde3/anaconda2/bin:$PATH

timestamp="$( date +%Y-%m-%dT%H%M%z )"

events_base="$1"
modulo="$2"
outdir="$3"

mkdir -p "$outdir"

#proto="/fastio2/icecube/retro/tables/large_5d_notilt_string_{subdet}_depth_{depth_idx}"
#tmpl_lib=""

#proto="/gpfs/scratch/jll1062/retro_tables/stacked"
#tmpl_lib="--template-library /gpfs/scratch/jll1062/retro_tables/ckv_dir_templates.npy"

#proto="/data/icecube/retro_tables/large_5d_notilt_combined/large_5d_notilt_string_{subdet}_depth_{depth_idx}"
#tmpl_lib="--template-library /data/icecube/retro_tables/large_5d_notilt_combined/ckv_dir_templates.npy"

# -- Tables -- #

if [ "$HOSTNAME" = "schwyz" ] || [ "$HOSTNAME" = "uri" ] || [ "$HOSTNAME" = "unterwalden" ] || [ "$HOSTNAME" = "luzern" ]; then
    tdi0="--tdi /data/icecube/retro/tables/tdi/tdi_table_873a6a13_tilt_on_anisotropy_off"
    tdi1=""

    # -- Mie tables: stacked, template compressed -- #

    #proto="/home/icecube/retro/tables/large_5d_notilt_combined/stacked"
    #tmpl_lib="--template-library /home/icecube/retro/tables/large_5d_notilt_combined/ckv_dir_templates.npy"
    #tblkind="ckv_templ_compr"

    # -- Mie tables: separate, template compressed -- #

    #proto="/home/icecube/retro/tables/large_5d_notilt_combined/large_5d_notilt_string_{subdet}_depth_{depth_idx}"
    #tmpl_lib="--template-library /home/icecube/retro/tables/large_5d_notilt_combined/ckv_dir_templates.npy"
    #tblkind="ckv_templ_compr"

    # -- Lea tables: 80 clusters, uncompressed -- #

    #proto="/data/icecube/retro/tables/tilt_on_anisotropy_on_noazimuth_80/cl{cluster_idx}"
    #tmpl_lib=""
    #tblkind="ckv_uncompr"

    # -- Lea tables: 80 clusters, template compressed -- #

    #proto="/data/icecube/retro/tables/tilt_on_anisotropy_on_noazimuth_80/cl{cluster_idx}"
    #tmpl_lib="--template-library /data/icecube/retro/tables/tilt_on_anisotropy_on_noazimuth_80/ckv_dir_templates.npy"
    #tblkind="ckv_templ_compr"
<<<<<<< HEAD
=======

    # -- Lea tables: 140 clusters, template compressed -- #

    proto="/home/icecube/retro/tables/tilt_on_anisotropy_on_noazimuth_ic80_dc60_histats/cl{cluster_idx}"
    tmpl_lib="--template-library /home/icecube/retro/tables/tilt_on_anisotropy_on_noazimuth_ic80_dc60_histats/ckv_dir_templates.npy"
    tblkind="ckv_templ_compr"
>>>>>>> 37f6c950

    # -- Lea tables: 80 clusters plus string 81 DOMs 29-60 are single-DOM tables (not clustered w/ other DOMs) -- #

    #proto="/data/icecube/retro/tables/tilt_on_anisotropy_on_noazimuth_80+str81_29-60/cl{cluster_idx}"
    #tmpl_lib=""
    #tblkind="ckv_uncompr"

    # -- Lea tables: 1 table used for all DOMs (cluster 0 from above) -- #

    #proto="/data/icecube/retro/tables/tilt_on_anisotropy_on_noazimuth_1/cl{cluster_idx}"
    #tmpl_lib="--template-library /data/icecube/retro/tables/tilt_on_anisotropy_on_noazimuth_80/ckv_dir_templates.npy"
    #tblkind="ckv_templ_compr"

    # -- Lea tables: 80 IceCube-only clusters, 60 DeepCore-only clusters; uncompressed (low stats) -- #

    #proto="/data/icecube/retro/tables/tilt_on_anisotropy_on_noazimuth_ic80_dc60/cl{cluster_idx}"
    #tmpl_lib=""
    #tblkind="ckv_uncompr"

    # -- Lea tables: 80 IceCube-only clusters, 60 DeepCore-only clusters; uncompressed (high stats) -- #

    #proto="/home/icecube/retro/tables/tilt_on_anisotropy_on_noazimuth_ic80_dc60_histats/cl{cluster_idx}"
    #tmpl_lib=""
    #tblkind="ckv_uncompr"

    # -- Lea tables: 80 IceCube-only clusters, 60 DeepCore-only clusters; template compressed (high stats) -- #

    proto="/home/icecube/retro/tables/tilt_on_anisotropy_on_noazimuth_ic80_dc60_histats/cl{cluster_idx}"
    tmpl_lib="--template-library /home/icecube/retro/tables/tilt_on_anisotropy_on_noazimuth_ic80_dc60_histats/ckv_dir_templates.npy"
    tblkind="ckv_templ_compr"

else
    tdi0="--tdi /gpfs/group/dfc13/default/retro/tables/tdi_table_873a6a13_tilt_on_anisotropy_off"
    #tdi0="--tdi /gpfs/group/dfc13/default/retro/tables/tdi_table_873a6a13_tilt_on_anisotropy_on"

    tdi1=""

    # -- Lea tables: 80 clusters, template compressed -- #

    #proto="/gpfs/group/dfc13/xv/retro/tables/tilt_on_anisotropy_on_noazimuth_80/cl{cluster_idx}"
    #tmpl_lib="--template-library /gpfs/group/dfc13/xv/retro/tables/tilt_on_anisotropy_on_noazimuth_80/ckv_dir_templates.npy"
    #tblkind="ckv_templ_compr"

    # -- Lea tables: 140 clusters, template compressed -- #

    proto="/gpfs/group/dfc13/default/retro/tables/tilt_on_anisotropy_on_noazimuth_ic80_dc60_histats/cl{cluster_idx}"
    tmpl_lib="--template-library /gpfs/group/dfc13/default/retro/tables/tilt_on_anisotropy_on_noazimuth_ic80_dc60_histats/ckv_dir_templates.npy"
    tblkind="ckv_templ_compr"
    # -- Mie tables: separate, template compressed -- #

    #proto="/gpfs/scratch/pde3/large_5d_notilt_combined/large_5d_notilt_string_{subdet}_depth_{depth_idx}"
    #tmpl_lib="--template-library /gpfs/scratch/pde3/large_5d_notilt_combined/ckv_dir_templates.npy"
    #tblkind="ckv_templ_compr"

    # -- Lea tables: 80 IceCube-only clusters, 60 DeepCore-only clusters; template compressed (high stats) -- #

    proto="/gpfs/group/dfc13/default/retro/tables/tilt_on_anisotropy_on_noazimuth_ic80_dc60_histats/cl{cluster_idx}"
    tmpl_lib="--template-library /gpfs/group/dfc13/default/retro/tables/tilt_on_anisotropy_on_noazimuth_ic80_dc60_histats/ckv_dir_templates.npy"
    tblkind="ckv_templ_compr"

fi


<<<<<<< HEAD
importance_sampling="--importance-sampling"
#importance_sampling=""

#consteff="--const-eff"
consteff=""


#kernprof -l -v ~/retro/retro/reco.py \
~/src/retro/retro/reco.py \
=======
#python -m cProfile  \
#kernprof -l -v \
~/retro/retro/reco.py \
>>>>>>> 37f6c950
    --outdir "$outdir" \
    --dom-tables-kind "$tblkind" \
    --dom-tables-fname-proto "$proto" \
    --gcd "GeoCalibDetectorStatus_IC86.2017.Run129700_V0.pkl" \
    --norm-version "binvol2.5" \
    $tmpl_lib \
    --step-length 1.0 \
<<<<<<< HEAD
    $no_noise \
    $tdi0 \
    $tdi1 \
    \
    --cascade-kernel "scaling_aligned_one_dim" \
    --cascade-angle-prior "log_normal" \
    --track-kernel "pegleg" \
    --track-time-step 1.0 \
=======
    --use-doms "all" \
>>>>>>> 37f6c950
    \
    --events-base "$events_base" \
    --modulo "$modulo" \
    --num-events 10000 \
    --pulses "InIcePulses" \
    --recos "SPEFit2" \
    --triggers "I3TriggerHierarchy" \
    --hits "pulses/InIcePulses" \
    --angsens-model "h2-50cm" \
    --truth

wait
#    --hits "pulses/OfflinePulses" \
#    --cascade-kernel "scaling_aligned_one_dim" \
#    --cascade-kernel "scaling_one_dim_delta" \
#    --spatial-prior dc_subdust \
#    --temporal-prior uniform \<|MERGE_RESOLUTION|>--- conflicted
+++ resolved
@@ -1,5 +1,5 @@
 #!/bin/bash
-export PATH=/storage/home/pde3/anaconda2/bin:$PATH
+export PATH=~/anaconda2/bin:$PATH
 
 timestamp="$( date +%Y-%m-%dT%H%M%z )"
 
@@ -21,7 +21,8 @@
 # -- Tables -- #
 
 if [ "$HOSTNAME" = "schwyz" ] || [ "$HOSTNAME" = "uri" ] || [ "$HOSTNAME" = "unterwalden" ] || [ "$HOSTNAME" = "luzern" ]; then
-    tdi0="--tdi /data/icecube/retro/tables/tdi/tdi_table_873a6a13_tilt_on_anisotropy_off"
+    tdi0=""
+    #tdi0="--tdi /data/icecube/retro/tables/tdi/tdi_table_873a6a13_tilt_on_anisotropy_off"
     tdi1=""
 
     # -- Mie tables: stacked, template compressed -- #
@@ -47,15 +48,6 @@
     #proto="/data/icecube/retro/tables/tilt_on_anisotropy_on_noazimuth_80/cl{cluster_idx}"
     #tmpl_lib="--template-library /data/icecube/retro/tables/tilt_on_anisotropy_on_noazimuth_80/ckv_dir_templates.npy"
     #tblkind="ckv_templ_compr"
-<<<<<<< HEAD
-=======
-
-    # -- Lea tables: 140 clusters, template compressed -- #
-
-    proto="/home/icecube/retro/tables/tilt_on_anisotropy_on_noazimuth_ic80_dc60_histats/cl{cluster_idx}"
-    tmpl_lib="--template-library /home/icecube/retro/tables/tilt_on_anisotropy_on_noazimuth_ic80_dc60_histats/ckv_dir_templates.npy"
-    tblkind="ckv_templ_compr"
->>>>>>> 37f6c950
 
     # -- Lea tables: 80 clusters plus string 81 DOMs 29-60 are single-DOM tables (not clustered w/ other DOMs) -- #
 
@@ -88,7 +80,8 @@
     tblkind="ckv_templ_compr"
 
 else
-    tdi0="--tdi /gpfs/group/dfc13/default/retro/tables/tdi_table_873a6a13_tilt_on_anisotropy_off"
+    tdi0=""
+    #tdi0="--tdi /gpfs/group/dfc13/default/retro/tables/tdi_table_873a6a13_tilt_on_anisotropy_off"
     #tdi0="--tdi /gpfs/group/dfc13/default/retro/tables/tdi_table_873a6a13_tilt_on_anisotropy_on"
 
     tdi1=""
@@ -99,11 +92,6 @@
     #tmpl_lib="--template-library /gpfs/group/dfc13/xv/retro/tables/tilt_on_anisotropy_on_noazimuth_80/ckv_dir_templates.npy"
     #tblkind="ckv_templ_compr"
 
-    # -- Lea tables: 140 clusters, template compressed -- #
-
-    proto="/gpfs/group/dfc13/default/retro/tables/tilt_on_anisotropy_on_noazimuth_ic80_dc60_histats/cl{cluster_idx}"
-    tmpl_lib="--template-library /gpfs/group/dfc13/default/retro/tables/tilt_on_anisotropy_on_noazimuth_ic80_dc60_histats/ckv_dir_templates.npy"
-    tblkind="ckv_templ_compr"
     # -- Mie tables: separate, template compressed -- #
 
     #proto="/gpfs/scratch/pde3/large_5d_notilt_combined/large_5d_notilt_string_{subdet}_depth_{depth_idx}"
@@ -119,43 +107,25 @@
 fi
 
 
-<<<<<<< HEAD
-importance_sampling="--importance-sampling"
-#importance_sampling=""
-
-#consteff="--const-eff"
-consteff=""
-
-
-#kernprof -l -v ~/retro/retro/reco.py \
-~/src/retro/retro/reco.py \
-=======
 #python -m cProfile  \
 #kernprof -l -v \
 ~/retro/retro/reco.py \
->>>>>>> 37f6c950
     --outdir "$outdir" \
+    --method "crs_prefit_mn" \
+    \
     --dom-tables-kind "$tblkind" \
     --dom-tables-fname-proto "$proto" \
     --gcd "GeoCalibDetectorStatus_IC86.2017.Run129700_V0.pkl" \
     --norm-version "binvol2.5" \
+    $tdi0 \
+    $tdi1 \
     $tmpl_lib \
     --step-length 1.0 \
-<<<<<<< HEAD
-    $no_noise \
-    $tdi0 \
-    $tdi1 \
-    \
-    --cascade-kernel "scaling_aligned_one_dim" \
-    --cascade-angle-prior "log_normal" \
-    --track-kernel "pegleg" \
-    --track-time-step 1.0 \
-=======
     --use-doms "all" \
->>>>>>> 37f6c950
     \
     --events-base "$events_base" \
-    --modulo "$modulo" \
+    --start "$modulo" \
+    --step 10 \
     --num-events 10000 \
     --pulses "InIcePulses" \
     --recos "SPEFit2" \
@@ -164,9 +134,4 @@
     --angsens-model "h2-50cm" \
     --truth
 
-wait
-#    --hits "pulses/OfflinePulses" \
-#    --cascade-kernel "scaling_aligned_one_dim" \
-#    --cascade-kernel "scaling_one_dim_delta" \
-#    --spatial-prior dc_subdust \
-#    --temporal-prior uniform \+wait